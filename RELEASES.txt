<<<<<<< HEAD
Version 0.11 (July 2014)
-------------------------

  * ~1700 cahnges, numerous bugfixes
=======
Version 0.11.0 (July 2014)
-------------------------

  * ~1700 changes, numerous bugfixes
>>>>>>> c8ae0651

  * Language
    * ~[T] has been removed from the language. This type is superseded by
      the Vec<T> type.
    * ~str has been removed from the language. This type is superseded by
      the String type.
    * ~T has been removed from the language. This type is superseded by the
      Box<T> type.
    * @T has been removed from the language. This type is superseded by the
      standard library's std::gc::Gc<T> type.
    * Struct fields are now all private by default.
<<<<<<< HEAD
    * Vector indices and shift amounts are both required to be a `uint` now
=======
    * Vector indices and shift amounts are both required to be a `uint`
>>>>>>> c8ae0651
      instead of any integral type.
    * Byte character, byte string, and raw byte string literals are now all
      supported by prefixing the normal literal with a `b`.
    * Multiple ABIs are no longer allowed in an ABI string
<<<<<<< HEAD
    * The syntax for lifetimes on clousres/procedures has been tweaked
      slightly.
    * Floating point modulus has been removed from the language, it is still
      provided by a library implementation, however.
=======
    * The syntax for lifetimes on closures/procedures has been tweaked
      slightly: `<'a>|A, B|: 'b + K -> T`
    * Floating point modulus has been removed from the language; however it
      is still provided by a library implementation.
>>>>>>> c8ae0651
    * Private enum variants are now disallowed.
    * The `priv` keyword has been removed from the language.
    * A closure can no longer be invoked through a &-pointer.
    * The `use foo, bar, baz;` syntax has been removed from the language.
    * The transmute intrinsic no longer works on type parameters.
    * Statics now allow blocks/items in their definition.
    * Trait bounds are separated from objects with + instead of : now.
<<<<<<< HEAD
    * Mutably borrowed objects can no longer be read while they are
      borrowed.
    * The address of a static is now marked as insignificant unless the
      #[inline(never)] attribute is placed on a static.
=======
    * Objects can no longer be read while they are mutably borrowed.
    * The address of a static is now marked as insignificant unless the
      #[inline(never)] attribute is placed it.
>>>>>>> c8ae0651
    * The #[unsafe_destructor] attribute is now behind a feature gate.
    * Struct literals are no longer allowed in ambiguous positions such as
      if, while, match, and for..in.
    * Declaration of lang items and intrinsics are now feature-gated by
      default.
    * Integral literals no longer default to `int`, and floating point
      literals no longer default to `f64`. Literals must be suffixed with an
      appropriate type if inference cannot determine the type of the
      literal.
    * The Box<T> type is no longer implicitly borrowed to &mut T.
    * Procedures are now required to not capture borrowed references.

  * Libraries
    * The standard library is now a "facade" over a number of underlying
      libraries. This means that development on the standard library should
<<<<<<< HEAD
      be speeder due to less to compile, as well as a clearer line between
=======
      be speeder due to smaller crates, as well as a clearer line between
>>>>>>> c8ae0651
      all dependencies.
    * A new library, libcore, lives under the standard library's facade
      which is Rust's "0-assumption" library, suitable for embedded and
      kernel development for example.
    * A regex crate has been added to the standard distribution. This crate
<<<<<<< HEAD
      includes statically compiled regulard expressions.
=======
      includes statically compiled regular expressions.
>>>>>>> c8ae0651
    * The unwrap/unwrap_err methods on Result require a Show bound for
      better error messages.
    * The return types of the std::comm primitives have been centralized
      around the Result type.
    * A number of I/O primitives have gained the ability to time out their
      operations.
    * A number of I/O primitives have gained the ability to close their
      reading/writing halves to cancel pending operations.
    * Reverse iterator methods have been removed in favor of `rev()` on
      their forward-iteration counterparts.
    * A bitflags! macro has been added to enable easy interop with C and
      management of bit flags.
    * A debug_assert! macro is now provided which is disabled when
      `--cfg ndebug` is passed to the compiler.
    * A graphviz crate has been added for creating .dot files.
    * The std::cast module has been migrated into std::mem.
    * The std::local_data api has been migrated from freestanding functions
<<<<<<< HEAD
      to based on methods.
    * The Pod trait has been renamed to Copy.
    * jemalloc has been added as the default allocator for types.
    * The api for allocating memory in rust has been modified for sized
      deallocation as well as using proper alignment.
=======
      to being based on methods.
    * The Pod trait has been renamed to Copy.
    * jemalloc has been added as the default allocator for types.
    * The API for allocating memory has been changed to use proper alignment
      and sized deallocation
>>>>>>> c8ae0651
    * Connecting a TcpStream or binding a TcpListener is now based on a
      string address and a u16 port. This allows connecting to a hostname as
      opposed to an IP.
    * The Reader trait now contains a core method, read_at_least(), which
      correctly handles many repeated 0-length reads.
    * The process-spawning API is now centered around a builder-style
      Command struct.
    * The :? printing qualifier has been moved from the standard library to
      an external libdebug crate.
    * Eq/Ord have been renamed to PartialEq/PartialOrd. TotalEq/TotalOrd
      have been renamed to Eq/Ord.
    * The select/plural methods have been removed from format!. The escapes
      for { and } have also changed from \{ and \} to {{ and }},
      respectively.
    * The TaskBuilder API has been re-worked to be a true builder, and
      extension traits for spawning native/green tasks have been added.

  * Tooling
    * All breaking changes to the language or libraries now have their
      commit message annotated with `[breaking-change]` to allow for easy
      discovery of breaking changes.
    * The compiler will now try to suggest how to annotate lifetimes if a
      lifetime-related error occurs.
<<<<<<< HEAD
    * Debug info continues to be improved greatly with better support for
      situations such as LTO and general bug fixes.
    * Usage of syntax extensions when cross-compiling has been fixed.
    * The equivalent of ffunction-sections and fdata-sections have been
      enabled by default with the equivalent of --gc-sections.
=======
    * Debug info continues to be improved greatly with general bug fixes and
      better support for situations like link time optimization (LTO).
    * Usage of syntax extensions when cross-compiling has been fixed.
    * Functionality equivalent to GCC & Clang's -ffunction-sections,
      -fdata-sections and --gc-sections has been enabled by default
>>>>>>> c8ae0651
    * The compiler is now stricter about where it will load module files
      from when a module is declared via `mod foo;`.
    * The #[phase(syntax)] attribute has been renamed to #[phase(plugin)].
      Syntax extensions are now discovered via a "plugin registrar" type
      which will be extended in the future to other various plugins.
    * Lints have been restructured to allow for dynamically loadable lints.
    * A number of rustdoc improvements:
      * The HTML output has been visually redesigned.
      * Markdown is now powered by hoedown instead of sundown.
      * Searching heuristics have been greatly improved.
      * The search index has been reduced in size by a great amount.
      * Cross-crate documentation via `pub use` has been greatly improved.
      * Primitive types are now hyperlinked and documented.
    * Documentation has been moved from static.rust-lang.org/doc to
      doc.rust-lang.org
    * A new sandbox, play.rust-lang.org, is available for running and
      sharing rust code examples on-line.
    * Unused attributes are now more robustly warned about.
    * The dead_code lint now warns about unused struct fields.
    * Cross-compiling to iOS is now supported.
    * Cross-compiling to mipsel is now supported.
    * Stability attributes are now inherited by default and no longer apply
      to intra-crate usage, only inter-crate usage.
<<<<<<< HEAD
    * Error message related to non-exhaustive match statements have been
=======
    * Error message related to non-exhaustive match expressions have been
>>>>>>> c8ae0651
      greatly improved.

Version 0.10 (April 2014)
-------------------------

  * ~1500 changes, numerous bugfixes

  * Language
    * A new RFC process is now in place for modifying the language.
    * Patterns with `@`-pointers have been removed from the language.
    * Patterns with unique vectors (`~[T]`) have been removed from the
      language.
    * Patterns with unique strings (`~str`) have been removed from the
      language.
    * `@str` has been removed from the language.
    * `@[T]` has been removed from the language.
    * `@self` has been removed from the language.
    * `@Trait` has been removed from the language.
    * Headers on `~` allocations which contain `@` boxes inside the type for
      reference counting have been removed.
    * The semantics around the lifetimes of temporary expressions have changed,
      see #3511 and #11585 for more information.
    * Cross-crate syntax extensions are now possible, but feature gated. See
      #11151 for more information. This includes both `macro_rules!` macros as
      well as syntax extensions such as `format!`.
    * New lint modes have been added, and older ones have been turned on to be
      warn-by-default.
      * Unnecessary parentheses
      * Uppercase statics
      * Camel Case types
      * Uppercase variables
      * Publicly visible private types
      * `#[deriving]` with raw pointers
    * Unsafe functions can no longer be coerced to closures.
    * Various obscure macros such as `log_syntax!` are now behind feature gates.
    * The `#[simd]` attribute is now behind a feature gate.
    * Visibility is no longer allowed on `extern crate` statements, and
      unnecessary visibility (`priv`) is no longer allowed on `use` statements.
    * Trailing commas are now allowed in argument lists and tuple patterns.
    * The `do` keyword has been removed, it is now a reserved keyword.
    * Default type parameters have been implemented, but are feature gated.
    * Borrowed variables through captures in closures are now considered soundly.
    * `extern mod` is now `extern crate`
    * The `Freeze` trait has been removed.
    * The `Share` trait has been added for types that can be shared among
      threads.
    * Labels in macros are now hygienic.
    * Expression/statement macro invocations can be delimited with `{}` now.
    * Treatment of types allowed in `static mut` locations has been tweaked.
    * The `*` and `.` operators are now overloadable through the `Deref` and
      `DerefMut` traits.
    * `~Trait` and `proc` no longer have `Send` bounds by default.
    * Partial type hints are now supported with the `_` type marker.
    * An `Unsafe` type was introduced for interior mutability. It is now
      considered undefined to transmute from `&T` to `&mut T` without using the
      `Unsafe` type.
    * The #[linkage] attribute was implemented for extern statics/functions.
    * The inner attribute syntax has changed from `#[foo];` to `#![foo]`.
    * `Pod` was renamed to `Copy`.

  * Libraries
    * The `libextra` library has been removed. It has now been decomposed into
      component libraries with smaller and more focused nuggets of
      functionality. The full list of libraries can be found on the
      documentation index page.
    * std: `std::condition` has been removed. All I/O errors are now propagated
      through the `Result` type. In order to assist with error handling, a
      `try!` macro for unwrapping errors with an early return and a lint for
      unused results has been added. See #12039 for more information.
    * std: The `vec` module has been renamed to `slice`.
    * std: A new vector type, `Vec<T>`, has been added in preparation for DST.
      This will become the only growable vector in the future.
    * std: `std::io` now has more public-reexports. Types such as `BufferedReader`
      are now found at `std::io::BufferedReader` instead of
      `std::io::buffered::BufferedReader`.
    * std: `print` and `println` are no longer in the prelude, the `print!` and
      `println!` macros are intended to be used instead.
    * std: `Rc` now has a `Weak` pointer for breaking cycles, and it no longer
      attempts to statically prevent cycles.
    * std: The standard distribution is adopting the policy of pushing failure
      to the user rather than failing in libraries. Many functions (such as
      `slice::last()`) now return `Option<T>` instead of `T` + failing.
    * std: `fmt::Default` has been renamed to `fmt::Show`, and it now has a new
      deriving mode: `#[deriving(Show)]`.
    * std: `ToStr` is now implemented for all types implementing `Show`.
    * std: The formatting trait methods now take `&self` instead of `&T`
    * std: The `invert()` method on iterators has been renamed to `rev()`
    * std: `std::num` has seen a reduction in the genericity of its traits,
      consolidating functionality into a few core traits.
    * std: Backtraces are now printed on task failure if the environment
      variable `RUST_BACKTRACE` is present.
    * std: Naming conventions for iterators have been standardized. More details
      can be found on the wiki's style guide.
    * std: `eof()` has been removed from the `Reader` trait. Specific types may
      still implement the function.
    * std: Networking types are now cloneable to allow simultaneous reads/writes.
    * std: `assert_approx_eq!` has been removed
    * std: The `e` and `E` formatting specifiers for floats have been added to
      print them in exponential notation.
    * std: The `Times` trait has been removed
    * std: Indications of variance and opting out of builtin bounds is done
      through marker types in `std::kinds::marker` now
    * std: `hash` has been rewritten, `IterBytes` has been removed, and
      `#[deriving(Hash)]` is now possible.
    * std: `SharedChan` has been removed, `Sender` is now cloneable.
    * std: `Chan` and `Port` were renamed to `Sender` and `Receiver`.
    * std: `Chan::new` is now `channel()`.
    * std: A new synchronous channel type has been implemented.
    * std: A `select!` macro is now provided for selecting over `Receiver`s.
    * std: `hashmap` and `trie` have been moved to `libcollections`
    * std: `run` has been rolled into `io::process`
    * std: `assert_eq!` now uses `{}` instead of `{:?}`
    * std: The equality and comparison traits have seen some reorganization.
    * std: `rand` has moved to `librand`.
    * std: `to_{lower,upper}case` has been implemented for `char`.
    * std: Logging has been moved to `liblog`.
    * collections: `HashMap` has been rewritten for higher performance and less
      memory usage.
    * native: The default runtime is now `libnative`. If `libgreen` is desired,
      it can be booted manually. The runtime guide has more information and
      examples.
    * native: All I/O functionality except signals has been implemented.
    * green: Task spawning with `libgreen` has been optimized with stack caching
      and various trimming of code.
    * green: Tasks spawned by `libgreen` now have an unmapped guard page.
    * sync: The `extra::sync` module has been updated to modern rust (and moved
      to the `sync` library), tweaking and improving various interfaces while
      dropping redundant functionality.
    * sync: A new `Barrier` type has been added to the `sync` library.
    * sync: An efficient mutex for native and green tasks has been implemented.
    * serialize: The `base64` module has seen some improvement. It treats
      newlines better, has non-string error values, and has seen general
      cleanup.
    * fourcc: A `fourcc!` macro was introduced
    * hexfloat: A `hexfloat!` macro was implemented for specifying floats via a
      hexadecimal literal.

  * Tooling
    * `rustpkg` has been deprecated and removed from the main repository. Its
      replacement, `cargo`, is under development.
    * Nightly builds of rust are now available
    * The memory usage of rustc has been improved many times throughout this
      release cycle.
    * The build process supports disabling rpath support for the rustc binary
      itself.
    * Code generation has improved in some cases, giving more information to the
      LLVM optimization passes to enable more extensive optimizations.
    * Debuginfo compatibility with lldb on OSX has been restored.
    * The master branch is now gated on an android bot, making building for
      android much more reliable.
    * Output flags have been centralized into one `--emit` flag.
    * Crate type flags have been centralized into one `--crate-type` flag.
    * Codegen flags have been consolidated behind a `-C` flag.
    * Linking against outdated crates now has improved error messages.
    * Error messages with lifetimes will often suggest how to annotate the
      function to fix the error.
    * Many more types are documented in the standard library, and new guides
      were written.
    * Many `rustdoc` improvements:
      * code blocks are syntax highlighted.
      * render standalone markdown files.
      * the --test flag tests all code blocks by default.
      * exported macros are displayed.
      * reexported types have their documentation inlined at the location of the
        first reexport.
      * search works across crates that have been rendered to the same output
        directory.

Version 0.9 (January 2014)
--------------------------

   * ~1800 changes, numerous bugfixes

   * Language
      * The `float` type has been removed. Use `f32` or `f64` instead.
      * A new facility for enabling experimental features (feature gating) has
        been added, using the crate-level `#[feature(foo)]` attribute.
      * Managed boxes (@) are now behind a feature gate
        (`#[feature(managed_boxes)]`) in preperation for future removal. Use the
        standard library's `Gc` or `Rc` types instead.
      * `@mut` has been removed. Use `std::cell::{Cell, RefCell}` instead.
      * Jumping back to the top of a loop is now done with `continue` instead of
        `loop`.
      * Strings can no longer be mutated through index assignment.
      * Raw strings can be created via the basic `r"foo"` syntax or with matched
        hash delimiters, as in `r###"foo"###`.
      * `~fn` is now written `proc (args) -> retval { ... }` and may only be
        called once.
      * The `&fn` type is now written `|args| -> ret` to match the literal form.
      * `@fn`s have been removed.
      * `do` only works with procs in order to make it obvious what the cost
        of `do` is.
      * Single-element tuple-like structs can no longer be dereferenced to
        obtain the inner value. A more comprehensive solution for overloading
        the dereference operator will be provided in the future.
      * The `#[link(...)]` attribute has been replaced with
        `#[crate_id = "name#vers"]`.
      * Empty `impl`s must be terminated with empty braces and may not be
        terminated with a semicolon.
      * Keywords are no longer allowed as lifetime names; the `self` lifetime
        no longer has any special meaning.
      * The old `fmt!` string formatting macro has been removed.
      * `printf!` and `printfln!` (old-style formatting) removed in favor of
        `print!` and `println!`.
      * `mut` works in patterns now, as in `let (mut x, y) = (1, 2);`.
      * The `extern mod foo (name = "bar")` syntax has been removed. Use
        `extern mod foo = "bar"` instead.
      * New reserved keywords: `alignof`, `offsetof`, `sizeof`.
      * Macros can have attributes.
      * Macros can expand to items with attributes.
      * Macros can expand to multiple items.
      * The `asm!` macro is feature-gated (`#[feature(asm)]`).
      * Comments may be nested.
      * Values automatically coerce to trait objects they implement, without
        an explicit `as`.
      * Enum discriminants are no longer an entire word but as small as needed to
        contain all the variants. The `repr` attribute can be used to override
        the discriminant size, as in `#[repr(int)]` for integer-sized, and
        `#[repr(C)]` to match C enums.
      * Non-string literals are not allowed in attributes (they never worked).
      * The FFI now supports variadic functions.
      * Octal numeric literals, as in `0o7777`.
      * The `concat!` syntax extension performs compile-time string concatenation.
      * The `#[fixed_stack_segment]` and `#[rust_stack]` attributes have been
        removed as Rust no longer uses segmented stacks.
      * Non-ascii identifiers are feature-gated (`#[feature(non_ascii_idents)]`).
      * Ignoring all fields of an enum variant or tuple-struct is done with `..`,
        not `*`; ignoring remaining fields of a struct is also done with `..`,
        not `_`; ignoring a slice of a vector is done with `..`, not `.._`.
      * `rustc` supports the "win64" calling convention via `extern "win64"`.
      * `rustc` supports the "system" calling convention, which defaults to the
        preferred convention for the target platform, "stdcall" on 32-bit Windows,
        "C" elsewhere.
      * The `type_overflow` lint (default: warn) checks literals for overflow.
      * The `unsafe_block` lint (default: allow) checks for usage of `unsafe`.
      * The `attribute_usage` lint (default: warn) warns about unknown
        attributes.
      * The `unknown_features` lint (default: warn) warns about unknown
        feature gates.
      * The `dead_code` lint (default: warn) checks for dead code.
      * Rust libraries can be linked statically to one another
      * `#[link_args]` is behind the `link_args` feature gate.
      * Native libraries are now linked with `#[link(name = "foo")]`
      * Native libraries can be statically linked to a rust crate
        (`#[link(name = "foo", kind = "static")]`).
      * Native OS X frameworks are now officially supported
        (`#[link(name = "foo", kind = "framework")]`).
      * The `#[thread_local]` attribute creates thread-local (not task-local)
        variables. Currently behind the `thread_local` feature gate.
      * The `return` keyword may be used in closures.
      * Types that can be copied via a memcpy implement the `Pod` kind.
      * The `cfg` attribute can now be used on struct fields and enum variants.

   * Libraries
      * std: The `option` and `result` API's have been overhauled to make them
        simpler, more consistent, and more composable.
      * std: The entire `std::io` module has been replaced with one that is
        more comprehensive and that properly interfaces with the underlying
        scheduler. File, TCP, UDP, Unix sockets, pipes, and timers are all
        implemented.
      * std: `io::util` contains a number of useful implementations of
        `Reader` and `Writer`, including `NullReader`, `NullWriter`,
        `ZeroReader`, `TeeReader`.
      * std: The reference counted pointer type `extra::rc` moved into std.
      * std: The `Gc` type in the `gc` module will replace `@` (it is currently
        just a wrapper around it).
      * std: The `Either` type has been removed.
      * std: `fmt::Default` can be implemented for any type to provide default
        formatting to the `format!` macro, as in `format!("{}", myfoo)`.
      * std: The `rand` API continues to be tweaked.
      * std: The `rust_begin_unwind` function, useful for insterting breakpoints
        on failure in gdb, is now named `rust_fail`.
      * std: The `each_key` and `each_value` methods on `HashMap` have been
        replaced by the `keys` and `values` iterators.
      * std: Functions dealing with type size and alignment have moved from the
        `sys` module to the `mem` module.
      * std: The `path` module was written and API changed.
      * std: `str::from_utf8` has been changed to cast instead of allocate.
      * std: `starts_with` and `ends_with` methods added to vectors via the
        `ImmutableEqVector` trait, which is in the prelude.
      * std: Vectors can be indexed with the `get_opt` method, which returns `None`
        if the index is out of bounds.
      * std: Task failure no longer propagates between tasks, as the model was
        complex, expensive, and incompatible with thread-based tasks.
      * std: The `Any` type can be used for dynamic typing.
      * std: `~Any` can be passed to the `fail!` macro and retrieved via
        `task::try`.
      * std: Methods that produce iterators generally do not have an `_iter`
        suffix now.
      * std: `cell::Cell` and `cell::RefCell` can be used to introduce mutability
        roots (mutable fields, etc.). Use instead of e.g. `@mut`.
      * std: `util::ignore` renamed to `prelude::drop`.
      * std: Slices have `sort` and `sort_by` methods via the `MutableVector`
        trait.
      * std: `vec::raw` has seen a lot of cleanup and API changes.
      * std: The standard library no longer includes any C++ code, and very
        minimal C, eliminating the dependency on libstdc++.
      * std: Runtime scheduling and I/O functionality has been factored out into
        extensible interfaces and is now implemented by two different crates:
        libnative, for native threading and I/O; and libgreen, for green threading
        and I/O. This paves the way for using the standard library in more limited
        embeded environments.
      * std: The `comm` module has been rewritten to be much faster, have a
        simpler, more consistent API, and to work for both native and green
        threading.
      * std: All libuv dependencies have been moved into the rustuv crate.
      * native: New implementations of runtime scheduling on top of OS threads.
      * native: New native implementations of TCP, UDP, file I/O, process spawning,
        and other I/O.
      * green: The green thread scheduler and message passing types are almost
        entirely lock-free.
      * extra: The `flatpipes` module had bitrotted and was removed.
      * extra: All crypto functions have been removed and Rust now has a policy of
        not reimplementing crypto in the standard library. In the future crypto
        will be provided by external crates with bindings to established libraries.
      * extra: `c_vec` has been modernized.
      * extra: The `sort` module has been removed. Use the `sort` method on
        mutable slices.

   * Tooling
      * The `rust` and `rusti` commands have been removed, due to lack of
        maintenance.
      * `rustdoc` was completely rewritten.
      * `rustdoc` can test code examples in documentation.
      * `rustpkg` can test packages with the argument, 'test'.
      * `rustpkg` supports arbitrary dependencies, including C libraries.
      * `rustc`'s support for generating debug info is improved again.
      * `rustc` has better error reporting for unbalanced delimiters.
      * `rustc`'s JIT support was removed due to bitrot.
      * Executables and static libraries can be built with LTO (-Z lto)
      * `rustc` adds a `--dep-info` flag for communicating dependencies to
        build tools.

Version 0.8 (September 2013)
--------------------------

   * ~2200 changes, numerous bugfixes

   * Language
      * The `for` loop syntax has changed to work with the `Iterator` trait.
      * At long last, unwinding works on Windows.
      * Default methods are ready for use.
      * Many trait inheritance bugs fixed.
      * Owned and borrowed trait objects work more reliably.
      * `copy` is no longer a keyword. It has been replaced by the `Clone` trait.
      * rustc can omit emission of code for the `debug!` macro if it is passed
        `--cfg ndebug`
      * mod.rs is now "blessed". When loading `mod foo;`, rustc will now look
        for foo.rs, then foo/mod.rs, and will generate an error when both are
        present.
      * Strings no longer contain trailing nulls. The new `std::c_str` module
        provides new mechanisms for converting to C strings.
      * The type of foreign functions is now `extern "C" fn` instead of `*u8'.
      * The FFI has been overhauled such that foreign functions are called directly,
        instead of through a stack-switching wrapper.
      * Calling a foreign function must be done through a Rust function with the
        `#[fixed_stack_segment]` attribute.
      * The `externfn!` macro can be used to declare both a foreign function and
        a `#[fixed_stack_segment]` wrapper at once.
      * `pub` and `priv` modifiers on `extern` blocks are no longer parsed.
      * `unsafe` is no longer allowed on extern fns - they are all unsafe.
      * `priv` is disallowed everywhere except for struct fields and enum variants.
      * `&T` (besides `&'static T`) is no longer allowed in `@T`.
      * `ref` bindings in irrefutable patterns work correctly now.
      * `char` is now prevented from containing invalid code points.
      * Casting to `bool` is no longer allowed.
      * `\0` is now accepted as an escape in chars and strings.
      * `yield` is a reserved keyword.
      * `typeof` is a reserved keyword.
      * Crates may be imported by URL with `extern mod foo = "url";`.
      * Explicit enum discriminants may be given as uints as in `enum E { V = 0u }`
      * Static vectors can be initialized with repeating elements,
        e.g. `static foo: [u8, .. 100]: [0, .. 100];`.
      * Static structs can be initialized with functional record update,
        e.g. `static foo: Foo = Foo { a: 5, .. bar };`.
      * `cfg!` can be used to conditionally execute code based on the crate
        configuration, similarly to `#[cfg(...)]`.
      * The `unnecessary_qualification` lint detects unneeded module
        prefixes (default: allow).
      * Arithmetic operations have been implemented on the SIMD types in
        `std::unstable::simd`.
      * Exchange allocation headers were removed, reducing memory usage.
      * `format!` implements a completely new, extensible, and higher-performance
        string formatting system. It will replace `fmt!`.
      * `print!` and `println!` write formatted strings (using the `format!`
        extension) to stdout.
      * `write!` and `writeln!` write formatted strings (using the `format!`
        extension) to the new Writers in `std::rt::io`.
      * The library section in which a function or static is placed may
        be specified with `#[link_section = "..."]`.
      * The `proto!` syntax extension for defining bounded message protocols
        was removed.
      * `macro_rules!` is hygienic for `let` declarations.
      * The `#[export_name]` attribute specifies the name of a symbol.
      * `unreachable!` can be used to indicate unreachable code, and fails
        if executed.

   * Libraries
      * std: Transitioned to the new runtime, written in Rust.
      * std: Added an experimental I/O library, `rt::io`, based on the new
        runtime.
      * std: A new generic `range` function was added to the prelude, replacing
        `uint::range` and friends.
      * std: `range_rev` no longer exists. Since range is an iterator it can be
        reversed with `range(lo, hi).invert()`.
      * std: The `chain` method on option renamed to `and_then`; `unwrap_or_default`
        renamed to `unwrap_or`.
      * std: The `iterator` module was renamed to `iter`.
      * std: Integral types now support the `checked_add`, `checked_sub`, and
        `checked_mul` operations for detecting overflow.
      * std: Many methods in `str`, `vec`, `option, `result` were renamed for
        consistency.
      * std: Methods are standardizing on conventions for casting methods:
        `to_foo` for copying, `into_foo` for moving, `as_foo` for temporary
        and cheap casts.
      * std: The `CString` type in `c_str` provides new ways to convert to and
        from C strings.
      * std: `DoubleEndedIterator` can yield elements in two directions.
      * std: The `mut_split` method on vectors partitions an `&mut [T]` into
        two splices.
      * std: `str::from_bytes` renamed to `str::from_utf8`.
      * std: `pop_opt` and `shift_opt` methods added to vectors.
      * std: The task-local data interface no longer uses @, and keys are
        no longer function pointers.
      * std: The `swap_unwrap` method of `Option` renamed to `take_unwrap`.
      * std: Added `SharedPort` to `comm`.
      * std: `Eq` has a default method for `ne`; only `eq` is required
        in implementations.
      * std: `Ord` has default methods for `le`, `gt` and `ge`; only `lt`
        is required in implementations.
      * std: `is_utf8` performance is improved, impacting many string functions.
      * std: `os::MemoryMap` provides cross-platform mmap.
      * std: `ptr::offset` is now unsafe, but also more optimized. Offsets that
        are not 'in-bounds' are considered undefined.
      * std: Many freestanding functions in `vec` removed in favor of methods.
      * std: Many freestanding functions on scalar types removed in favor of
        methods.
      * std: Many options to task builders were removed since they don't make
        sense in the new scheduler design.
      * std: More containers implement `FromIterator` so can be created by the
        `collect` method.
      * std: More complete atomic types in `unstable::atomics`.
      * std: `comm::PortSet` removed.
      * std: Mutating methods in the `Set` and `Map` traits have been moved into
        the `MutableSet` and `MutableMap` traits. `Container::is_empty`,
        `Map::contains_key`, `MutableMap::insert`, and `MutableMap::remove` have
        default implementations.
      * std: Various `from_str` functions were removed in favor of a generic
        `from_str` which is available in the prelude.
      * std: `util::unreachable` removed in favor of the `unreachable!` macro.
      * extra: `dlist`, the doubly-linked list was modernized.
      * extra: Added a `hex` module with `ToHex` and `FromHex` traits.
      * extra: Added `glob` module, replacing `std::os::glob`.
      * extra: `rope` was removed.
      * extra: `deque` was renamed to `ringbuf`. `RingBuf` implements `Deque`.
      * extra: `net`, and `timer` were removed. The experimental replacements
        are `std::rt::io::net` and `std::rt::io::timer`.
      * extra: Iterators implemented for `SmallIntMap`.
      * extra: Iterators implemented for `Bitv` and `BitvSet`.
      * extra: `SmallIntSet` removed. Use `BitvSet`.
      * extra: Performance of JSON parsing greatly improved.
      * extra: `semver` updated to SemVer 2.0.0.
      * extra: `term` handles more terminals correctly.
      * extra: `dbg` module removed.
      * extra: `par` module removed.
      * extra: `future` was cleaned up, with some method renames.
      * extra: Most free functions in `getopts` were converted to methods.

   * Other
      * rustc's debug info generation (`-Z debug-info`) is greatly improved.
      * rustc accepts `--target-cpu` to compile to a specific CPU architecture,
        similarly to gcc's `--march` flag.
      * rustc's performance compiling small crates is much better.
      * rustpkg has received many improvements.
      * rustpkg supports git tags as package IDs.
      * rustpkg builds into target-specific directories so it can be used for
        cross-compiling.
      * The number of concurrent test tasks is controlled by the environment
        variable RUST_TEST_TASKS.
      * The test harness can now report metrics for benchmarks.
      * All tools have man pages.
      * Programs compiled with `--test` now support the `-h` and `--help` flags.
      * The runtime uses jemalloc for allocations.
      * Segmented stacks are temporarily disabled as part of the transition to
        the new runtime. Stack overflows are possible!
      * A new documentation backend, rustdoc_ng, is available for use. It is
        still invoked through the normal `rustdoc` command.

Version 0.7 (July 2013)
-----------------------

   * ~2000 changes, numerous bugfixes

   * Language
      * `impl`s no longer accept a visibility qualifier. Put them on methods
        instead.
      * The borrow checker has been rewritten with flow-sensitivity, fixing
        many bugs and inconveniences.
      * The `self` parameter no longer implicitly means `&'self self`,
        and can be explicitly marked with a lifetime.
      * Overloadable compound operators (`+=`, etc.) have been temporarily
        removed due to bugs.
      * The `for` loop protocol now requires `for`-iterators to return `bool`
        so they compose better.
      * The `Durable` trait is replaced with the `'static` bounds.
      * Trait default methods work more often.
      * Structs with the `#[packed]` attribute have byte alignment and
        no padding between fields.
      * Type parameters bound by `Copy` must now be copied explicitly with
        the `copy` keyword.
      * It is now illegal to move out of a dereferenced unsafe pointer.
      * `Option<~T>` is now represented as a nullable pointer.
      * `@mut` does dynamic borrow checks correctly.
      * The `main` function is only detected at the topmost level of the crate.
        The `#[main]` attribute is still valid anywhere.
      * Struct fields may no longer be mutable. Use inherited mutability.
      * The `#[no_send]` attribute makes a type that would otherwise be
        `Send`, not.
      * The `#[no_freeze]` attribute makes a type that would otherwise be
        `Freeze`, not.
      * Unbounded recursion will abort the process after reaching the limit
        specified by the `RUST_MAX_STACK` environment variable (default: 1GB).
      * The `vecs_implicitly_copyable` lint mode has been removed. Vectors
        are never implicitly copyable.
      * `#[static_assert]` makes compile-time assertions about static bools.
      * At long last, 'argument modes' no longer exist.
      * The rarely used `use mod` statement no longer exists.

   * Syntax extensions
      * `fail!` and `assert!` accept `~str`, `&'static str` or `fmt!`-style
        argument list.
      * `Encodable`, `Decodable`, `Ord`, `TotalOrd`, `TotalEq`, `DeepClone`,
        `Rand`, `Zero` and `ToStr` can all be automatically derived with
        `#[deriving(...)]`.
      * The `bytes!` macro returns a vector of bytes for string, u8, char,
        and unsuffixed integer literals.

   * Libraries
      * The `core` crate was renamed to `std`.
      * The `std` crate was renamed to `extra`.
      * More and improved documentation.
      * std: `iterator` module for external iterator objects.
      * Many old-style (internal, higher-order function) iterators replaced by
        implementations of `Iterator`.
      * std: Many old internal vector and string iterators,
        incl. `any`, `all`. removed.
      * std: The `finalize` method of `Drop` renamed to `drop`.
      * std: The `drop` method now takes `&mut self` instead of `&self`.
      * std: The prelude no longer reexports any modules, only types and traits.
      * std: Prelude additions: `print`, `println`, `FromStr`, `ApproxEq`, `Equiv`,
        `Iterator`, `IteratorUtil`, many numeric traits, many tuple traits.
      * std: New numeric traits: `Fractional`, `Real`, `RealExt`, `Integer`, `Ratio`,
        `Algebraic`, `Trigonometric`, `Exponential`, `Primitive`.
      * std: Tuple traits and accessors defined for up to 12-tuples, e.g.
        `(0, 1, 2).n2()` or `(0, 1, 2).n2_ref()`.
      * std: Many types implement `Clone`.
      * std: `path` type renamed to `Path`.
      * std: `mut` module and `Mut` type removed.
      * std: Many standalone functions removed in favor of methods and iterators
        in `vec`, `str`. In the future methods will also work as functions.
      * std: `reinterpret_cast` removed. Use `transmute`.
      * std: ascii string handling in `std::ascii`.
      * std: `Rand` is implemented for ~/@.
      * std: `run` module for spawning processes overhauled.
      * std: Various atomic types added to `unstable::atomic`.
      * std: Various types implement `Zero`.
      * std: `LinearMap` and `LinearSet` renamed to `HashMap` and `HashSet`.
      * std: Borrowed pointer functions moved from `ptr` to `borrow`.
      * std: Added `os::mkdir_recursive`.
      * std: Added `os::glob` function performs filesystems globs.
      * std: `FuzzyEq` renamed to `ApproxEq`.
      * std: `Map` now defines `pop` and `swap` methods.
      * std: `Cell` constructors converted to static methods.
      * extra: `rc` module adds the reference counted pointers, `Rc` and `RcMut`.
      * extra: `flate` module moved from `std` to `extra`.
      * extra: `fileinput` module for iterating over a series of files.
      * extra: `Complex` number type and `complex` module.
      * extra: `Rational` number type and `rational` module.
      * extra: `BigInt`, `BigUint` implement numeric and comparison traits.
      * extra: `term` uses terminfo now, is more correct.
      * extra: `arc` functions converted to methods.
      * extra: Implementation of fixed output size variations of SHA-2.

   * Tooling
      * `unused_variable`  lint mode for unused variables (default: warn).
      * `unused_unsafe` lint mode for detecting unnecessary `unsafe` blocks
        (default: warn).
      * `unused_mut` lint mode for identifying unused `mut` qualifiers
        (default: warn).
      * `dead_assignment` lint mode for unread variables (default: warn).
      * `unnecessary_allocation` lint mode detects some heap allocations that are
        immediately borrowed so could be written without allocating (default: warn).
      * `missing_doc` lint mode (default: allow).
      * `unreachable_code` lint mode (default: warn).
      * The `rusti` command has been rewritten and a number of bugs addressed.
      * rustc outputs in color on more terminals.
      * rustc accepts a `--link-args` flag to pass arguments to the linker.
      * rustc accepts a `-Z print-link-args` flag for debugging linkage.
      * Compiling with `-g` will make the binary record information about
        dynamic borrowcheck failures for debugging.
      * rustdoc has a nicer stylesheet.
      * Various improvements to rustdoc.
      * Improvements to rustpkg (see the detailed release notes).

Version 0.6 (April 2013)
------------------------

   * ~2100 changes, numerous bugfixes

   * Syntax changes
      * The self type parameter in traits is now spelled `Self`
      * The `self` parameter in trait and impl methods must now be explicitly
        named (for example: `fn f(&self) { }`). Implicit self is deprecated.
      * Static methods no longer require the `static` keyword and instead
        are distinguished by the lack of a `self` parameter
      * Replaced the `Durable` trait with the `'static` lifetime
      * The old closure type syntax with the trailing sigil has been
        removed in favor of the more consistent leading sigil
      * `super` is a keyword, and may be prefixed to paths
      * Trait bounds are separated with `+` instead of whitespace
      * Traits are implemented with `impl Trait for Type`
        instead of `impl Type: Trait`
      * Lifetime syntax is now `&'l foo` instead of `&l/foo`
      * The `export` keyword has finally been removed
      * The `move` keyword has been removed (see "Semantic changes")
      * The interior mutability qualifier on vectors, `[mut T]`, has been
        removed. Use `&mut [T]`, etc.
      * `mut` is no longer valid in `~mut T`. Use inherited mutability
      * `fail` is no longer a keyword. Use `fail!()`
      * `assert` is no longer a keyword. Use `assert!()`
      * `log` is no longer a keyword. use `debug!`, etc.
      * 1-tuples may be represented as `(T,)`
      * Struct fields may no longer be `mut`. Use inherited mutability,
        `@mut T`, `core::mut` or `core::cell`
      * `extern mod { ... }` is no longer valid syntax for foreign
        function modules. Use extern blocks: `extern { ... }`
      * Newtype enums removed. Use tuple-structs.
      * Trait implementations no longer support visibility modifiers
      * Pattern matching over vectors improved and expanded
      * `const` renamed to `static` to correspond to lifetime name,
        and make room for future `static mut` unsafe mutable globals.
      * Replaced `#[deriving_eq]` with `#[deriving(Eq)]`, etc.
      * `Clone` implementations can be automatically generated with
        `#[deriving(Clone)]`
      * Casts to traits must use a pointer sigil, e.g. `@foo as @Bar`
        instead of `foo as Bar`.
      * Fixed length vector types are now written as `[int, .. 3]`
        instead of `[int * 3]`.
      * Fixed length vector types can express the length as a constant
        expression. (ex: `[int, .. GL_BUFFER_SIZE - 2]`)

   * Semantic changes
      * Types with owned pointers or custom destructors move by default,
        eliminating the `move` keyword
      * All foreign functions are considered unsafe
      * &mut is now unaliasable
      * Writes to borrowed @mut pointers are prevented dynamically
      * () has size 0
      * The name of the main function can be customized using #[main]
      * The default type of an inferred closure is &fn instead of @fn
      * `use` statements may no longer be "chained" - they cannot import
        identifiers imported by previous `use` statements
      * `use` statements are crate relative, importing from the "top"
        of the crate by default. Paths may be prefixed with `super::`
        or `self::` to change the search behavior.
      * Method visibility is inherited from the implementation declaration
      * Structural records have been removed
      * Many more types can be used in static items, including enums
        'static-lifetime pointers and vectors
      * Pattern matching over vectors improved and expanded
      * Typechecking of closure types has been overhauled to
        improve inference and eliminate unsoundness
      * Macros leave scope at the end of modules, unless that module is
        tagged with #[macro_escape]

   * Libraries
      * Added big integers to `std::bigint`
      * Removed `core::oldcomm` module
      * Added pipe-based `core::comm` module
      * Numeric traits have been reorganized under `core::num`
      * `vec::slice` finally returns a slice
      * `debug!` and friends don't require a format string, e.g. `debug!(Foo)`
      * Containers reorganized around traits in `core::container`
      * `core::dvec` removed, `~[T]` is a drop-in replacement
      * `core::send_map` renamed to `core::hashmap`
      * `std::map` removed; replaced with `core::hashmap`
      * `std::treemap` reimplemented as an owned balanced tree
      * `std::deque` and `std::smallintmap` reimplemented as owned containers
      * `core::trie` added as a fast ordered map for integer keys
      * Set types added to `core::hashmap`, `core::trie` and `std::treemap`
      * `Ord` split into `Ord` and `TotalOrd`. `Ord` is still used to
        overload the comparison operators, whereas `TotalOrd` is used
        by certain container types

   * Other
      * Replaced the 'cargo' package manager with 'rustpkg'
      * Added all-purpose 'rust' tool
      * `rustc --test` now supports benchmarks with the `#[bench]` attribute
      * rustc now *attempts* to offer spelling suggestions
      * Improved support for ARM and Android
      * Preliminary MIPS backend
      * Improved foreign function ABI implementation for x86, x86_64
      * Various memory usage improvements
      * Rust code may be embedded in foreign code under limited circumstances
      * Inline assembler supported by new asm!() syntax extension.

Version 0.5 (December 2012)
---------------------------

   * ~900 changes, numerous bugfixes

   * Syntax changes
      * Removed `<-` move operator
      * Completed the transition from the `#fmt` extension syntax to `fmt!`
      * Removed old fixed length vector syntax - `[T]/N`
      * New token-based quasi-quoters, `quote_tokens!`, `quote_expr!`, etc.
      * Macros may now expand to items and statements
      * `a.b()` is always parsed as a method call, never as a field projection
      * `Eq` and `IterBytes` implementations can be automatically generated
        with `#[deriving_eq]` and `#[deriving_iter_bytes]` respectively
      * Removed the special crate language for `.rc` files
      * Function arguments may consist of any irrefutable pattern

   * Semantic changes
      * `&` and `~` pointers may point to objects
      * Tuple structs - `struct Foo(Bar, Baz)`. Will replace newtype enums.
      * Enum variants may be structs
      * Destructors can be added to all nominal types with the Drop trait
      * Structs and nullary enum variants may be constants
      * Values that cannot be implicitly copied are now automatically moved
        without writing `move` explicitly
      * `&T` may now be coerced to `*T`
      * Coercions happen in `let` statements as well as function calls
      * `use` statements now take crate-relative paths
      * The module and type namespaces have been merged so that static
        method names can be resolved under the trait in which they are
        declared

   * Improved support for language features
      * Trait inheritance works in many scenarios
      * More support for explicit self arguments in methods - `self`, `&self`
        `@self`, and `~self` all generally work as expected
      * Static methods work in more situations
      * Experimental: Traits may declare default methods for the implementations
        to use

   * Libraries
      * New condition handling system in `core::condition`
      * Timsort added to `std::sort`
      * New priority queue, `std::priority_queue`
      * Pipes for serializable types, `std::flatpipes'
      * Serialization overhauled to be trait-based
      * Expanded `getopts` definitions
      * Moved futures to `std`
      * More functions are pure now
      * `core::comm` renamed to `oldcomm`. Still deprecated
      * `rustdoc` and `cargo` are libraries now

   * Misc
      * Added a preliminary REPL, `rusti`
      * License changed from MIT to dual MIT/APL2

Version 0.4 (October 2012)
--------------------------

   * ~2000 changes, numerous bugfixes

   * Syntax
      * All keywords are now strict and may not be used as identifiers anywhere
      * Keyword removal: 'again', 'import', 'check', 'new', 'owned', 'send',
        'of', 'with', 'to', 'class'.
      * Classes are replaced with simpler structs
      * Explicit method self types
      * `ret` became `return` and `alt` became `match`
      * `import` is now `use`; `use is now `extern mod`
      * `extern mod { ... }` is now `extern { ... }`
      * `use mod` is the recommended way to import modules
      * `pub` and `priv` replace deprecated export lists
      * The syntax of `match` pattern arms now uses fat arrow (=>)
      * `main` no longer accepts an args vector; use `os::args` instead

   * Semantics
      * Trait implementations are now coherent, ala Haskell typeclasses
      * Trait methods may be static
      * Argument modes are deprecated
      * Borrowed pointers are much more mature and recommended for use
      * Strings and vectors in the static region are stored in constant memory
      * Typestate was removed
      * Resolution rewritten to be more reliable
      * Support for 'dual-mode' data structures (freezing and thawing)

   * Libraries
      * Most binary operators can now be overloaded via the traits in
        `core::ops'
      * `std::net::url` for representing URLs
      * Sendable hash maps in `core::send_map`
      * `core::task' gained a (currently unsafe) task-local storage API

   * Concurrency
      * An efficient new intertask communication primitive called the pipe,
        along with a number of higher-level channel types, in `core::pipes`
      * `std::arc`, an atomically reference counted, immutable, shared memory
        type
      * `std::sync`, various exotic synchronization tools based on arcs and pipes
      * Futures are now based on pipes and sendable
      * More robust linked task failure
      * Improved task builder API

   * Other
      * Improved error reporting
      * Preliminary JIT support
      * Preliminary work on precise GC
      * Extensive architectural improvements to rustc
      * Begun a transition away from buggy C++-based reflection (shape) code to
        Rust-based (visitor) code
      * All hash functions and tables converted to secure, randomized SipHash

Version 0.3  (July 2012)
------------------------

   * ~1900 changes, numerous bugfixes

   * New coding conveniences
      * Integer-literal suffix inference
      * Per-item control over warnings, errors
      * #[cfg(windows)] and #[cfg(unix)] attributes
      * Documentation comments
      * More compact closure syntax
      * 'do' expressions for treating higher-order functions as
        control structures
      * *-patterns (wildcard extended to all constructor fields)

   * Semantic cleanup
      * Name resolution pass and exhaustiveness checker rewritten
      * Region pointers and borrow checking supersede alias
        analysis
      * Init-ness checking is now provided by a region-based liveness
        pass instead of the typestate pass; same for last-use analysis
      * Extensive work on region pointers

   * Experimental new language features
      * Slices and fixed-size, interior-allocated vectors
      * #!-comments for lang versioning, shell execution
      * Destructors and iface implementation for classes;
        type-parameterized classes and class methods
      * 'const' type kind for types that can be used to implement
        shared-memory concurrency patterns

   * Type reflection

   * Removal of various obsolete features
      * Keywords: 'be', 'prove', 'syntax', 'note', 'mutable', 'bind',
                 'crust', 'native' (now 'extern'), 'cont' (now 'again')

      * Constructs: do-while loops ('do' repurposed), fn binding,
                    resources (replaced by destructors)

   * Compiler reorganization
      * Syntax-layer of compiler split into separate crate
      * Clang (from LLVM project) integrated into build
      * Typechecker split into sub-modules

   * New library code
      * New time functions
      * Extension methods for many built-in types
      * Arc: atomic-refcount read-only / exclusive-use shared cells
      * Par: parallel map and search routines
      * Extensive work on libuv interface
      * Much vector code moved to libraries
      * Syntax extensions: #line, #col, #file, #mod, #stringify,
        #include, #include_str, #include_bin

   * Tool improvements
      * Cargo automatically resolves dependencies

Version 0.2  (March 2012)
-------------------------

   * >1500 changes, numerous bugfixes

   * New docs and doc tooling

   * New port: FreeBSD x86_64

   * Compilation model enhancements
      * Generics now specialized, multiply instantiated
      * Functions now inlined across separate crates

   * Scheduling, stack and threading fixes
      * Noticeably improved message-passing performance
      * Explicit schedulers
      * Callbacks from C
      * Helgrind clean

   * Experimental new language features
      * Operator overloading
      * Region pointers
      * Classes

   * Various language extensions
      * C-callback function types: 'crust fn ...'
      * Infinite-loop construct: 'loop { ... }'
      * Shorten 'mutable' to 'mut'
      * Required mutable-local qualifier: 'let mut ...'
      * Basic glob-exporting: 'export foo::*;'
      * Alt now exhaustive, 'alt check' for runtime-checked
      * Block-function form of 'for' loop, with 'break' and 'ret'.

   * New library code
      * AST quasi-quote syntax extension
      * Revived libuv interface
      * New modules: core::{future, iter}, std::arena
      * Merged per-platform std::{os*, fs*} to core::{libc, os}
      * Extensive cleanup, regularization in libstd, libcore

Version 0.1  (January 20, 2012)
-------------------------------

   * Most language features work, including:
      * Unique pointers, unique closures, move semantics
      * Interface-constrained generics
      * Static interface dispatch
      * Stack growth
      * Multithread task scheduling
      * Typestate predicates
      * Failure unwinding, destructors
      * Pattern matching and destructuring assignment
      * Lightweight block-lambda syntax
      * Preliminary macro-by-example

   * Compiler works with the following configurations:
      * Linux: x86 and x86_64 hosts and targets
      * MacOS: x86 and x86_64 hosts and targets
      * Windows: x86 hosts and targets

   * Cross compilation / multi-target configuration supported.

   * Preliminary API-documentation and package-management tools included.

Known issues:

   * Documentation is incomplete.

   * Performance is below intended target.

   * Standard library APIs are subject to extensive change, reorganization.

   * Language-level versioning is not yet operational - future code will
     break unexpectedly.<|MERGE_RESOLUTION|>--- conflicted
+++ resolved
@@ -1,14 +1,7 @@
-<<<<<<< HEAD
-Version 0.11 (July 2014)
--------------------------
-
-  * ~1700 cahnges, numerous bugfixes
-=======
 Version 0.11.0 (July 2014)
 -------------------------
 
   * ~1700 changes, numerous bugfixes
->>>>>>> c8ae0651
 
   * Language
     * ~[T] has been removed from the language. This type is superseded by
@@ -20,26 +13,15 @@
     * @T has been removed from the language. This type is superseded by the
       standard library's std::gc::Gc<T> type.
     * Struct fields are now all private by default.
-<<<<<<< HEAD
-    * Vector indices and shift amounts are both required to be a `uint` now
-=======
     * Vector indices and shift amounts are both required to be a `uint`
->>>>>>> c8ae0651
       instead of any integral type.
     * Byte character, byte string, and raw byte string literals are now all
       supported by prefixing the normal literal with a `b`.
     * Multiple ABIs are no longer allowed in an ABI string
-<<<<<<< HEAD
-    * The syntax for lifetimes on clousres/procedures has been tweaked
-      slightly.
-    * Floating point modulus has been removed from the language, it is still
-      provided by a library implementation, however.
-=======
     * The syntax for lifetimes on closures/procedures has been tweaked
       slightly: `<'a>|A, B|: 'b + K -> T`
     * Floating point modulus has been removed from the language; however it
       is still provided by a library implementation.
->>>>>>> c8ae0651
     * Private enum variants are now disallowed.
     * The `priv` keyword has been removed from the language.
     * A closure can no longer be invoked through a &-pointer.
@@ -47,16 +29,9 @@
     * The transmute intrinsic no longer works on type parameters.
     * Statics now allow blocks/items in their definition.
     * Trait bounds are separated from objects with + instead of : now.
-<<<<<<< HEAD
-    * Mutably borrowed objects can no longer be read while they are
-      borrowed.
-    * The address of a static is now marked as insignificant unless the
-      #[inline(never)] attribute is placed on a static.
-=======
     * Objects can no longer be read while they are mutably borrowed.
     * The address of a static is now marked as insignificant unless the
       #[inline(never)] attribute is placed it.
->>>>>>> c8ae0651
     * The #[unsafe_destructor] attribute is now behind a feature gate.
     * Struct literals are no longer allowed in ambiguous positions such as
       if, while, match, and for..in.
@@ -72,21 +47,13 @@
   * Libraries
     * The standard library is now a "facade" over a number of underlying
       libraries. This means that development on the standard library should
-<<<<<<< HEAD
-      be speeder due to less to compile, as well as a clearer line between
-=======
       be speeder due to smaller crates, as well as a clearer line between
->>>>>>> c8ae0651
       all dependencies.
     * A new library, libcore, lives under the standard library's facade
       which is Rust's "0-assumption" library, suitable for embedded and
       kernel development for example.
     * A regex crate has been added to the standard distribution. This crate
-<<<<<<< HEAD
-      includes statically compiled regulard expressions.
-=======
       includes statically compiled regular expressions.
->>>>>>> c8ae0651
     * The unwrap/unwrap_err methods on Result require a Show bound for
       better error messages.
     * The return types of the std::comm primitives have been centralized
@@ -104,19 +71,11 @@
     * A graphviz crate has been added for creating .dot files.
     * The std::cast module has been migrated into std::mem.
     * The std::local_data api has been migrated from freestanding functions
-<<<<<<< HEAD
-      to based on methods.
-    * The Pod trait has been renamed to Copy.
-    * jemalloc has been added as the default allocator for types.
-    * The api for allocating memory in rust has been modified for sized
-      deallocation as well as using proper alignment.
-=======
       to being based on methods.
     * The Pod trait has been renamed to Copy.
     * jemalloc has been added as the default allocator for types.
     * The API for allocating memory has been changed to use proper alignment
       and sized deallocation
->>>>>>> c8ae0651
     * Connecting a TcpStream or binding a TcpListener is now based on a
       string address and a u16 port. This allows connecting to a hostname as
       opposed to an IP.
@@ -140,19 +99,11 @@
       discovery of breaking changes.
     * The compiler will now try to suggest how to annotate lifetimes if a
       lifetime-related error occurs.
-<<<<<<< HEAD
-    * Debug info continues to be improved greatly with better support for
-      situations such as LTO and general bug fixes.
-    * Usage of syntax extensions when cross-compiling has been fixed.
-    * The equivalent of ffunction-sections and fdata-sections have been
-      enabled by default with the equivalent of --gc-sections.
-=======
     * Debug info continues to be improved greatly with general bug fixes and
       better support for situations like link time optimization (LTO).
     * Usage of syntax extensions when cross-compiling has been fixed.
     * Functionality equivalent to GCC & Clang's -ffunction-sections,
       -fdata-sections and --gc-sections has been enabled by default
->>>>>>> c8ae0651
     * The compiler is now stricter about where it will load module files
       from when a module is declared via `mod foo;`.
     * The #[phase(syntax)] attribute has been renamed to #[phase(plugin)].
@@ -176,11 +127,7 @@
     * Cross-compiling to mipsel is now supported.
     * Stability attributes are now inherited by default and no longer apply
       to intra-crate usage, only inter-crate usage.
-<<<<<<< HEAD
-    * Error message related to non-exhaustive match statements have been
-=======
     * Error message related to non-exhaustive match expressions have been
->>>>>>> c8ae0651
       greatly improved.
 
 Version 0.10 (April 2014)
