--- conflicted
+++ resolved
@@ -373,7 +373,10 @@
     return "".split("").next().unwrap().to_string();
 }
 
-<<<<<<< HEAD
+fn issue13458() {
+    with_span!(span return);
+}
+
 fn main() {}
 
 fn a(x: Option<u8>) -> Option<u8> {
@@ -394,11 +397,4 @@
             return None;
         },
     }
-}
-=======
-fn issue13458() {
-    with_span!(span return);
-}
-
-fn main() {}
->>>>>>> 55834a36
+}