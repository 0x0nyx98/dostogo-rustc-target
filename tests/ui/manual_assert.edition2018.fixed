--- conflicted
+++ resolved
@@ -66,15 +66,6 @@
 
 fn issue7730(a: u8) {
     // Suggestion should preserve comment
-<<<<<<< HEAD
-    // comment
-/* this is a
-        multiline
-        comment */
-/// Doc comment
-// comment after `panic!`
-assert!(!(a > 2), "panic with comment");
-=======
     if a > 2 {
         // comment
         /* this is a
@@ -83,5 +74,4 @@
         /// Doc comment
         panic!("panic with comment") // comment after `panic!`
     }
->>>>>>> 1afc7e22
 }