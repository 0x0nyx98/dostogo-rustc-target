error: unsafe block missing a safety comment
<<<<<<< HEAD
  --> $DIR/undocumented_unsafe_blocks.rs:256:19
=======
  --> $DIR/undocumented_unsafe_blocks.rs:257:19
>>>>>>> c7a705a8
   |
LL |     /* Safety: */ unsafe {}
   |                   ^^^^^^^^^
   |
   = note: `-D clippy::undocumented-unsafe-blocks` implied by `-D warnings`
   = help: consider adding a safety comment on the preceding line

error: unsafe block missing a safety comment
<<<<<<< HEAD
  --> $DIR/undocumented_unsafe_blocks.rs:260:5
=======
  --> $DIR/undocumented_unsafe_blocks.rs:261:5
>>>>>>> c7a705a8
   |
LL |     unsafe {}
   |     ^^^^^^^^^
   |
   = help: consider adding a safety comment on the preceding line

error: unsafe block missing a safety comment
<<<<<<< HEAD
  --> $DIR/undocumented_unsafe_blocks.rs:264:14
=======
  --> $DIR/undocumented_unsafe_blocks.rs:265:14
>>>>>>> c7a705a8
   |
LL |     let _ = [unsafe { 14 }, unsafe { 15 }, 42, unsafe { 16 }];
   |              ^^^^^^^^^^^^^
   |
   = help: consider adding a safety comment on the preceding line

error: unsafe block missing a safety comment
<<<<<<< HEAD
  --> $DIR/undocumented_unsafe_blocks.rs:264:29
=======
  --> $DIR/undocumented_unsafe_blocks.rs:265:29
>>>>>>> c7a705a8
   |
LL |     let _ = [unsafe { 14 }, unsafe { 15 }, 42, unsafe { 16 }];
   |                             ^^^^^^^^^^^^^
   |
   = help: consider adding a safety comment on the preceding line

error: unsafe block missing a safety comment
<<<<<<< HEAD
  --> $DIR/undocumented_unsafe_blocks.rs:264:48
=======
  --> $DIR/undocumented_unsafe_blocks.rs:265:48
>>>>>>> c7a705a8
   |
LL |     let _ = [unsafe { 14 }, unsafe { 15 }, 42, unsafe { 16 }];
   |                                                ^^^^^^^^^^^^^
   |
   = help: consider adding a safety comment on the preceding line

error: unsafe block missing a safety comment
<<<<<<< HEAD
  --> $DIR/undocumented_unsafe_blocks.rs:268:18
=======
  --> $DIR/undocumented_unsafe_blocks.rs:269:18
>>>>>>> c7a705a8
   |
LL |     let _ = (42, unsafe {}, "test", unsafe {});
   |                  ^^^^^^^^^
   |
   = help: consider adding a safety comment on the preceding line

error: unsafe block missing a safety comment
<<<<<<< HEAD
  --> $DIR/undocumented_unsafe_blocks.rs:268:37
=======
  --> $DIR/undocumented_unsafe_blocks.rs:269:37
>>>>>>> c7a705a8
   |
LL |     let _ = (42, unsafe {}, "test", unsafe {});
   |                                     ^^^^^^^^^
   |
   = help: consider adding a safety comment on the preceding line

error: unsafe block missing a safety comment
<<<<<<< HEAD
  --> $DIR/undocumented_unsafe_blocks.rs:272:14
=======
  --> $DIR/undocumented_unsafe_blocks.rs:273:14
>>>>>>> c7a705a8
   |
LL |     let _ = *unsafe { &42 };
   |              ^^^^^^^^^^^^^^
   |
   = help: consider adding a safety comment on the preceding line

error: unsafe block missing a safety comment
<<<<<<< HEAD
  --> $DIR/undocumented_unsafe_blocks.rs:277:19
=======
  --> $DIR/undocumented_unsafe_blocks.rs:278:19
>>>>>>> c7a705a8
   |
LL |     let _ = match unsafe {} {
   |                   ^^^^^^^^^
   |
   = help: consider adding a safety comment on the preceding line

error: unsafe block missing a safety comment
<<<<<<< HEAD
  --> $DIR/undocumented_unsafe_blocks.rs:283:14
=======
  --> $DIR/undocumented_unsafe_blocks.rs:284:14
>>>>>>> c7a705a8
   |
LL |     let _ = &unsafe {};
   |              ^^^^^^^^^
   |
   = help: consider adding a safety comment on the preceding line

error: unsafe block missing a safety comment
<<<<<<< HEAD
  --> $DIR/undocumented_unsafe_blocks.rs:287:14
=======
  --> $DIR/undocumented_unsafe_blocks.rs:288:14
>>>>>>> c7a705a8
   |
LL |     let _ = [unsafe {}; 5];
   |              ^^^^^^^^^
   |
   = help: consider adding a safety comment on the preceding line

error: unsafe block missing a safety comment
<<<<<<< HEAD
  --> $DIR/undocumented_unsafe_blocks.rs:291:13
=======
  --> $DIR/undocumented_unsafe_blocks.rs:292:13
>>>>>>> c7a705a8
   |
LL |     let _ = unsafe {};
   |             ^^^^^^^^^
   |
   = help: consider adding a safety comment on the preceding line

error: unsafe block missing a safety comment
<<<<<<< HEAD
  --> $DIR/undocumented_unsafe_blocks.rs:301:8
=======
  --> $DIR/undocumented_unsafe_blocks.rs:302:8
>>>>>>> c7a705a8
   |
LL |     t!(unsafe {});
   |        ^^^^^^^^^
   |
   = help: consider adding a safety comment on the preceding line

error: unsafe block missing a safety comment
<<<<<<< HEAD
  --> $DIR/undocumented_unsafe_blocks.rs:307:13
=======
  --> $DIR/undocumented_unsafe_blocks.rs:308:13
>>>>>>> c7a705a8
   |
LL |             unsafe {}
   |             ^^^^^^^^^
...
LL |     t!();
   |     ---- in this macro invocation
   |
   = help: consider adding a safety comment on the preceding line
   = note: this error originates in the macro `t` (in Nightly builds, run with -Z macro-backtrace for more info)

error: unsafe block missing a safety comment
<<<<<<< HEAD
  --> $DIR/undocumented_unsafe_blocks.rs:315:5
=======
  --> $DIR/undocumented_unsafe_blocks.rs:316:5
>>>>>>> c7a705a8
   |
LL |     unsafe {} // SAFETY:
   |     ^^^^^^^^^
   |
   = help: consider adding a safety comment on the preceding line

error: unsafe block missing a safety comment
<<<<<<< HEAD
  --> $DIR/undocumented_unsafe_blocks.rs:319:5
=======
  --> $DIR/undocumented_unsafe_blocks.rs:320:5
>>>>>>> c7a705a8
   |
LL |     unsafe {
   |     ^^^^^^^^
   |
   = help: consider adding a safety comment on the preceding line

error: unsafe block missing a safety comment
<<<<<<< HEAD
  --> $DIR/undocumented_unsafe_blocks.rs:329:5
=======
  --> $DIR/undocumented_unsafe_blocks.rs:330:5
>>>>>>> c7a705a8
   |
LL |     unsafe {};
   |     ^^^^^^^^^
   |
   = help: consider adding a safety comment on the preceding line

error: unsafe block missing a safety comment
<<<<<<< HEAD
  --> $DIR/undocumented_unsafe_blocks.rs:333:20
=======
  --> $DIR/undocumented_unsafe_blocks.rs:334:20
>>>>>>> c7a705a8
   |
LL |     println!("{}", unsafe { String::from_utf8_unchecked(vec![]) });
   |                    ^^^^^^^^^^^^^^^^^^^^^^^^^^^^^^^^^^^^^^^^^^^^^^
   |
   = help: consider adding a safety comment on the preceding line

error: aborting due to 18 previous errors
<|MERGE_RESOLUTION|>--- conflicted
+++ resolved
@@ -1,9 +1,5 @@
 error: unsafe block missing a safety comment
-<<<<<<< HEAD
-  --> $DIR/undocumented_unsafe_blocks.rs:256:19
-=======
   --> $DIR/undocumented_unsafe_blocks.rs:257:19
->>>>>>> c7a705a8
    |
 LL |     /* Safety: */ unsafe {}
    |                   ^^^^^^^^^
@@ -12,11 +8,7 @@
    = help: consider adding a safety comment on the preceding line
 
 error: unsafe block missing a safety comment
-<<<<<<< HEAD
-  --> $DIR/undocumented_unsafe_blocks.rs:260:5
-=======
   --> $DIR/undocumented_unsafe_blocks.rs:261:5
->>>>>>> c7a705a8
    |
 LL |     unsafe {}
    |     ^^^^^^^^^
@@ -24,11 +16,7 @@
    = help: consider adding a safety comment on the preceding line
 
 error: unsafe block missing a safety comment
-<<<<<<< HEAD
-  --> $DIR/undocumented_unsafe_blocks.rs:264:14
-=======
   --> $DIR/undocumented_unsafe_blocks.rs:265:14
->>>>>>> c7a705a8
    |
 LL |     let _ = [unsafe { 14 }, unsafe { 15 }, 42, unsafe { 16 }];
    |              ^^^^^^^^^^^^^
@@ -36,11 +24,7 @@
    = help: consider adding a safety comment on the preceding line
 
 error: unsafe block missing a safety comment
-<<<<<<< HEAD
-  --> $DIR/undocumented_unsafe_blocks.rs:264:29
-=======
   --> $DIR/undocumented_unsafe_blocks.rs:265:29
->>>>>>> c7a705a8
    |
 LL |     let _ = [unsafe { 14 }, unsafe { 15 }, 42, unsafe { 16 }];
    |                             ^^^^^^^^^^^^^
@@ -48,11 +32,7 @@
    = help: consider adding a safety comment on the preceding line
 
 error: unsafe block missing a safety comment
-<<<<<<< HEAD
-  --> $DIR/undocumented_unsafe_blocks.rs:264:48
-=======
   --> $DIR/undocumented_unsafe_blocks.rs:265:48
->>>>>>> c7a705a8
    |
 LL |     let _ = [unsafe { 14 }, unsafe { 15 }, 42, unsafe { 16 }];
    |                                                ^^^^^^^^^^^^^
@@ -60,11 +40,7 @@
    = help: consider adding a safety comment on the preceding line
 
 error: unsafe block missing a safety comment
-<<<<<<< HEAD
-  --> $DIR/undocumented_unsafe_blocks.rs:268:18
-=======
   --> $DIR/undocumented_unsafe_blocks.rs:269:18
->>>>>>> c7a705a8
    |
 LL |     let _ = (42, unsafe {}, "test", unsafe {});
    |                  ^^^^^^^^^
@@ -72,11 +48,7 @@
    = help: consider adding a safety comment on the preceding line
 
 error: unsafe block missing a safety comment
-<<<<<<< HEAD
-  --> $DIR/undocumented_unsafe_blocks.rs:268:37
-=======
   --> $DIR/undocumented_unsafe_blocks.rs:269:37
->>>>>>> c7a705a8
    |
 LL |     let _ = (42, unsafe {}, "test", unsafe {});
    |                                     ^^^^^^^^^
@@ -84,11 +56,7 @@
    = help: consider adding a safety comment on the preceding line
 
 error: unsafe block missing a safety comment
-<<<<<<< HEAD
-  --> $DIR/undocumented_unsafe_blocks.rs:272:14
-=======
   --> $DIR/undocumented_unsafe_blocks.rs:273:14
->>>>>>> c7a705a8
    |
 LL |     let _ = *unsafe { &42 };
    |              ^^^^^^^^^^^^^^
@@ -96,11 +64,7 @@
    = help: consider adding a safety comment on the preceding line
 
 error: unsafe block missing a safety comment
-<<<<<<< HEAD
-  --> $DIR/undocumented_unsafe_blocks.rs:277:19
-=======
   --> $DIR/undocumented_unsafe_blocks.rs:278:19
->>>>>>> c7a705a8
    |
 LL |     let _ = match unsafe {} {
    |                   ^^^^^^^^^
@@ -108,11 +72,7 @@
    = help: consider adding a safety comment on the preceding line
 
 error: unsafe block missing a safety comment
-<<<<<<< HEAD
-  --> $DIR/undocumented_unsafe_blocks.rs:283:14
-=======
   --> $DIR/undocumented_unsafe_blocks.rs:284:14
->>>>>>> c7a705a8
    |
 LL |     let _ = &unsafe {};
    |              ^^^^^^^^^
@@ -120,11 +80,7 @@
    = help: consider adding a safety comment on the preceding line
 
 error: unsafe block missing a safety comment
-<<<<<<< HEAD
-  --> $DIR/undocumented_unsafe_blocks.rs:287:14
-=======
   --> $DIR/undocumented_unsafe_blocks.rs:288:14
->>>>>>> c7a705a8
    |
 LL |     let _ = [unsafe {}; 5];
    |              ^^^^^^^^^
@@ -132,11 +88,7 @@
    = help: consider adding a safety comment on the preceding line
 
 error: unsafe block missing a safety comment
-<<<<<<< HEAD
-  --> $DIR/undocumented_unsafe_blocks.rs:291:13
-=======
   --> $DIR/undocumented_unsafe_blocks.rs:292:13
->>>>>>> c7a705a8
    |
 LL |     let _ = unsafe {};
    |             ^^^^^^^^^
@@ -144,11 +96,7 @@
    = help: consider adding a safety comment on the preceding line
 
 error: unsafe block missing a safety comment
-<<<<<<< HEAD
-  --> $DIR/undocumented_unsafe_blocks.rs:301:8
-=======
   --> $DIR/undocumented_unsafe_blocks.rs:302:8
->>>>>>> c7a705a8
    |
 LL |     t!(unsafe {});
    |        ^^^^^^^^^
@@ -156,11 +104,7 @@
    = help: consider adding a safety comment on the preceding line
 
 error: unsafe block missing a safety comment
-<<<<<<< HEAD
-  --> $DIR/undocumented_unsafe_blocks.rs:307:13
-=======
   --> $DIR/undocumented_unsafe_blocks.rs:308:13
->>>>>>> c7a705a8
    |
 LL |             unsafe {}
    |             ^^^^^^^^^
@@ -172,11 +116,7 @@
    = note: this error originates in the macro `t` (in Nightly builds, run with -Z macro-backtrace for more info)
 
 error: unsafe block missing a safety comment
-<<<<<<< HEAD
-  --> $DIR/undocumented_unsafe_blocks.rs:315:5
-=======
   --> $DIR/undocumented_unsafe_blocks.rs:316:5
->>>>>>> c7a705a8
    |
 LL |     unsafe {} // SAFETY:
    |     ^^^^^^^^^
@@ -184,11 +124,7 @@
    = help: consider adding a safety comment on the preceding line
 
 error: unsafe block missing a safety comment
-<<<<<<< HEAD
-  --> $DIR/undocumented_unsafe_blocks.rs:319:5
-=======
   --> $DIR/undocumented_unsafe_blocks.rs:320:5
->>>>>>> c7a705a8
    |
 LL |     unsafe {
    |     ^^^^^^^^
@@ -196,11 +132,7 @@
    = help: consider adding a safety comment on the preceding line
 
 error: unsafe block missing a safety comment
-<<<<<<< HEAD
-  --> $DIR/undocumented_unsafe_blocks.rs:329:5
-=======
   --> $DIR/undocumented_unsafe_blocks.rs:330:5
->>>>>>> c7a705a8
    |
 LL |     unsafe {};
    |     ^^^^^^^^^
@@ -208,11 +140,7 @@
    = help: consider adding a safety comment on the preceding line
 
 error: unsafe block missing a safety comment
-<<<<<<< HEAD
-  --> $DIR/undocumented_unsafe_blocks.rs:333:20
-=======
   --> $DIR/undocumented_unsafe_blocks.rs:334:20
->>>>>>> c7a705a8
    |
 LL |     println!("{}", unsafe { String::from_utf8_unchecked(vec![]) });
    |                    ^^^^^^^^^^^^^^^^^^^^^^^^^^^^^^^^^^^^^^^^^^^^^^
