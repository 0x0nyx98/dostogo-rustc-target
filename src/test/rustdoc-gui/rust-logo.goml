// This test ensures that the correct style is applied to the rust logo in the sidebar.
goto: file://|DOC_PATH|/test_docs/index.html

define-function: (
    "check-logo",
    (theme, filter),
    [
        // Going to the doc page.
        ("goto", "file://" + |DOC_PATH| + "/test_docs/index.html"),
        // Changing theme.
        ("local-storage", {"rustdoc-theme": |theme|, "rustdoc-use-system-theme": "false"}),
        ("reload"),
        ("assert-css", (".rust-logo", {"filter": |filter|})),
        // Going to the source code page.
        ("goto", "file://" + |DOC_PATH| + "/src/test_docs/lib.rs.html"),
        // Changing theme (since it's local files, the local storage works by folder).
        ("local-storage", {"rustdoc-theme": |theme|, "rustdoc-use-system-theme": "false"}),
        ("reload"),
        ("assert-css", (".rust-logo", {"filter": |filter|})),
    ],
)

<<<<<<< HEAD
// In the source view page now.
goto: file://|DOC_PATH|/src/test_docs/lib.rs.html

local-storage: {
    "rustdoc-theme": "dark",
    "rustdoc-preferred-dark-theme": "dark",
    "rustdoc-use-system-theme": "false",
}
reload:

assert-css: (
    ".rust-logo",
    {"filter": "drop-shadow(rgb(255, 255, 255) 1px 0px 0px) drop-shadow(rgb(255, 255, 255) 0px 1px 0px) drop-shadow(rgb(255, 255, 255) -1px 0px 0px) drop-shadow(rgb(255, 255, 255) 0px -1px 0px)"},
=======
call-function: (
    "check-logo",
    ("ayu", "drop-shadow(rgb(255, 255, 255) 1px 0px 0px) drop-shadow(rgb(255, 255, 255) 0px 1px 0px) drop-shadow(rgb(255, 255, 255) -1px 0px 0px) drop-shadow(rgb(255, 255, 255) 0px -1px 0px)"),
>>>>>>> b1ab3b73
)
call-function: (
    "check-logo",
    ("dark", "drop-shadow(rgb(255, 255, 255) 1px 0px 0px) drop-shadow(rgb(255, 255, 255) 0px 1px 0px) drop-shadow(rgb(255, 255, 255) -1px 0px 0px) drop-shadow(rgb(255, 255, 255) 0px -1px 0px)"),
)
<<<<<<< HEAD

// In the source view page now.
goto: file://|DOC_PATH|/src/test_docs/lib.rs.html

local-storage: {
    "rustdoc-theme": "ayu",
    "rustdoc-preferred-dark-theme": "ayu",
    "rustdoc-use-system-theme": "false",
}
reload:

assert-css: (
    ".rust-logo",
    {"filter": "drop-shadow(rgb(255, 255, 255) 1px 0px 0px) drop-shadow(rgb(255, 255, 255) 0px 1px 0px) drop-shadow(rgb(255, 255, 255) -1px 0px 0px) drop-shadow(rgb(255, 255, 255) 0px -1px 0px)"},
)

// And finally with the light theme.
local-storage: {"rustdoc-theme": "light", "rustdoc-use-system-theme": "false"}
reload:

assert-css: (
    ".rust-logo",
    {"filter": "none"},
)

// In the source view page now.
goto: file://|DOC_PATH|/src/test_docs/lib.rs.html

local-storage: {"rustdoc-theme": "light", "rustdoc-use-system-theme": "false"}
reload:

assert-css: (
    ".rust-logo",
    {"filter": "none"},
=======
call-function: (
    "check-logo",
    ("light", "none"),
>>>>>>> b1ab3b73
)<|MERGE_RESOLUTION|>--- conflicted
+++ resolved
@@ -1,5 +1,5 @@
 // This test ensures that the correct style is applied to the rust logo in the sidebar.
-goto: file://|DOC_PATH|/test_docs/index.html
+goto: "file://" + |DOC_PATH| + "/test_docs/index.html"
 
 define-function: (
     "check-logo",
@@ -20,68 +20,15 @@
     ],
 )
 
-<<<<<<< HEAD
-// In the source view page now.
-goto: file://|DOC_PATH|/src/test_docs/lib.rs.html
-
-local-storage: {
-    "rustdoc-theme": "dark",
-    "rustdoc-preferred-dark-theme": "dark",
-    "rustdoc-use-system-theme": "false",
-}
-reload:
-
-assert-css: (
-    ".rust-logo",
-    {"filter": "drop-shadow(rgb(255, 255, 255) 1px 0px 0px) drop-shadow(rgb(255, 255, 255) 0px 1px 0px) drop-shadow(rgb(255, 255, 255) -1px 0px 0px) drop-shadow(rgb(255, 255, 255) 0px -1px 0px)"},
-=======
 call-function: (
     "check-logo",
     ("ayu", "drop-shadow(rgb(255, 255, 255) 1px 0px 0px) drop-shadow(rgb(255, 255, 255) 0px 1px 0px) drop-shadow(rgb(255, 255, 255) -1px 0px 0px) drop-shadow(rgb(255, 255, 255) 0px -1px 0px)"),
->>>>>>> b1ab3b73
 )
 call-function: (
     "check-logo",
     ("dark", "drop-shadow(rgb(255, 255, 255) 1px 0px 0px) drop-shadow(rgb(255, 255, 255) 0px 1px 0px) drop-shadow(rgb(255, 255, 255) -1px 0px 0px) drop-shadow(rgb(255, 255, 255) 0px -1px 0px)"),
 )
-<<<<<<< HEAD
-
-// In the source view page now.
-goto: file://|DOC_PATH|/src/test_docs/lib.rs.html
-
-local-storage: {
-    "rustdoc-theme": "ayu",
-    "rustdoc-preferred-dark-theme": "ayu",
-    "rustdoc-use-system-theme": "false",
-}
-reload:
-
-assert-css: (
-    ".rust-logo",
-    {"filter": "drop-shadow(rgb(255, 255, 255) 1px 0px 0px) drop-shadow(rgb(255, 255, 255) 0px 1px 0px) drop-shadow(rgb(255, 255, 255) -1px 0px 0px) drop-shadow(rgb(255, 255, 255) 0px -1px 0px)"},
-)
-
-// And finally with the light theme.
-local-storage: {"rustdoc-theme": "light", "rustdoc-use-system-theme": "false"}
-reload:
-
-assert-css: (
-    ".rust-logo",
-    {"filter": "none"},
-)
-
-// In the source view page now.
-goto: file://|DOC_PATH|/src/test_docs/lib.rs.html
-
-local-storage: {"rustdoc-theme": "light", "rustdoc-use-system-theme": "false"}
-reload:
-
-assert-css: (
-    ".rust-logo",
-    {"filter": "none"},
-=======
 call-function: (
     "check-logo",
     ("light", "none"),
->>>>>>> b1ab3b73
 )