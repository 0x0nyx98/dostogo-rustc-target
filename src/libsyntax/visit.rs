// Copyright 2012-2015 The Rust Project Developers. See the COPYRIGHT
// file at the top-level directory of this distribution and at
// http://rust-lang.org/COPYRIGHT.
//
// Licensed under the Apache License, Version 2.0 <LICENSE-APACHE or
// http://www.apache.org/licenses/LICENSE-2.0> or the MIT license
// <LICENSE-MIT or http://opensource.org/licenses/MIT>, at your
// option. This file may not be copied, modified, or distributed
// except according to those terms.

//! AST walker. Each overridden visit method has full control over what
//! happens with its node, it can do its own traversal of the node's children,
//! call `visit::walk_*` to apply the default traversal algorithm, or prevent
//! deeper traversal by doing nothing.
//!
//! Note: it is an important invariant that the default visitor walks the body
//! of a function in "execution order" (more concretely, reverse post-order
//! with respect to the CFG implied by the AST), meaning that if AST node A may
//! execute before AST node B, then A is visited first.  The borrow checker in
//! particular relies on this property.
//!
//! Note: walking an AST before macro expansion is probably a bad idea. For
//! instance, a walker looking for item names in a module will miss all of
//! those that are created by the expansion of a macro.

use abi::Abi;
use ast::*;
<<<<<<< HEAD
use attr::ThinAttributesExt;
use syntax_pos::Span;
use codemap::Spanned;
=======
use codemap::{Span, Spanned};
>>>>>>> 5033eca6

#[derive(Copy, Clone, PartialEq, Eq)]
pub enum FnKind<'a> {
    /// fn foo() or extern "Abi" fn foo()
    ItemFn(Ident, &'a Generics, Unsafety, Constness, Abi, &'a Visibility),

    /// fn foo(&self)
    Method(Ident, &'a MethodSig, Option<&'a Visibility>),

    /// |x, y| {}
    Closure,
}

/// Each method of the Visitor trait is a hook to be potentially
/// overridden.  Each method's default implementation recursively visits
/// the substructure of the input via the corresponding `walk` method;
/// e.g. the `visit_mod` method by default calls `visit::walk_mod`.
///
/// If you want to ensure that your code handles every variant
/// explicitly, you need to override each method.  (And you also need
/// to monitor future changes to `Visitor` in case a new method with a
/// new default implementation gets introduced.)
pub trait Visitor: Sized {
    fn visit_name(&mut self, _span: Span, _name: Name) {
        // Nothing to do.
    }
    fn visit_ident(&mut self, span: Span, ident: Ident) {
        walk_ident(self, span, ident);
    }
    fn visit_mod(&mut self, m: &Mod, _s: Span, _n: NodeId) { walk_mod(self, m) }
    fn visit_foreign_item(&mut self, i: &ForeignItem) { walk_foreign_item(self, i) }
    fn visit_item(&mut self, i: &Item) { walk_item(self, i) }
    fn visit_local(&mut self, l: &Local) { walk_local(self, l) }
    fn visit_block(&mut self, b: &Block) { walk_block(self, b) }
    fn visit_stmt(&mut self, s: &Stmt) { walk_stmt(self, s) }
    fn visit_arm(&mut self, a: &Arm) { walk_arm(self, a) }
    fn visit_pat(&mut self, p: &Pat) { walk_pat(self, p) }
    fn visit_expr(&mut self, ex: &Expr) { walk_expr(self, ex) }
    fn visit_expr_post(&mut self, _ex: &Expr) { }
    fn visit_ty(&mut self, t: &Ty) { walk_ty(self, t) }
    fn visit_generics(&mut self, g: &Generics) { walk_generics(self, g) }
    fn visit_fn(&mut self, fk: FnKind, fd: &FnDecl, b: &Block, s: Span, _: NodeId) {
        walk_fn(self, fk, fd, b, s)
    }
    fn visit_trait_item(&mut self, ti: &TraitItem) { walk_trait_item(self, ti) }
    fn visit_impl_item(&mut self, ii: &ImplItem) { walk_impl_item(self, ii) }
    fn visit_trait_ref(&mut self, t: &TraitRef) { walk_trait_ref(self, t) }
    fn visit_ty_param_bound(&mut self, bounds: &TyParamBound) {
        walk_ty_param_bound(self, bounds)
    }
    fn visit_poly_trait_ref(&mut self, t: &PolyTraitRef, m: &TraitBoundModifier) {
        walk_poly_trait_ref(self, t, m)
    }
    fn visit_variant_data(&mut self, s: &VariantData, _: Ident,
                          _: &Generics, _: NodeId, _: Span) {
        walk_struct_def(self, s)
    }
    fn visit_struct_field(&mut self, s: &StructField) { walk_struct_field(self, s) }
    fn visit_enum_def(&mut self, enum_definition: &EnumDef,
                      generics: &Generics, item_id: NodeId, _: Span) {
        walk_enum_def(self, enum_definition, generics, item_id)
    }
    fn visit_variant(&mut self, v: &Variant, g: &Generics, item_id: NodeId) {
        walk_variant(self, v, g, item_id)
    }
    fn visit_lifetime(&mut self, lifetime: &Lifetime) {
        walk_lifetime(self, lifetime)
    }
    fn visit_lifetime_def(&mut self, lifetime: &LifetimeDef) {
        walk_lifetime_def(self, lifetime)
    }
    fn visit_mac(&mut self, _mac: &Mac) {
        panic!("visit_mac disabled by default");
        // NB: see note about macros above.
        // if you really want a visitor that
        // works on macros, use this
        // definition in your trait impl:
        // visit::walk_mac(self, _mac)
    }
    fn visit_path(&mut self, path: &Path, _id: NodeId) {
        walk_path(self, path)
    }
    fn visit_path_list_item(&mut self, prefix: &Path, item: &PathListItem) {
        walk_path_list_item(self, prefix, item)
    }
    fn visit_path_segment(&mut self, path_span: Span, path_segment: &PathSegment) {
        walk_path_segment(self, path_span, path_segment)
    }
    fn visit_path_parameters(&mut self, path_span: Span, path_parameters: &PathParameters) {
        walk_path_parameters(self, path_span, path_parameters)
    }
    fn visit_assoc_type_binding(&mut self, type_binding: &TypeBinding) {
        walk_assoc_type_binding(self, type_binding)
    }
    fn visit_attribute(&mut self, _attr: &Attribute) {}
    fn visit_macro_def(&mut self, macro_def: &MacroDef) {
        walk_macro_def(self, macro_def)
    }
    fn visit_vis(&mut self, vis: &Visibility) {
        walk_vis(self, vis)
    }
}

#[macro_export]
macro_rules! walk_list {
    ($visitor: expr, $method: ident, $list: expr) => {
        for elem in $list {
            $visitor.$method(elem)
        }
    };
    ($visitor: expr, $method: ident, $list: expr, $($extra_args: expr),*) => {
        for elem in $list {
            $visitor.$method(elem, $($extra_args,)*)
        }
    }
}

pub fn walk_opt_name<V: Visitor>(visitor: &mut V, span: Span, opt_name: Option<Name>) {
    if let Some(name) = opt_name {
        visitor.visit_name(span, name);
    }
}

pub fn walk_opt_ident<V: Visitor>(visitor: &mut V, span: Span, opt_ident: Option<Ident>) {
    if let Some(ident) = opt_ident {
        visitor.visit_ident(span, ident);
    }
}

pub fn walk_opt_sp_ident<V: Visitor>(visitor: &mut V, opt_sp_ident: &Option<Spanned<Ident>>) {
    if let Some(ref sp_ident) = *opt_sp_ident {
        visitor.visit_ident(sp_ident.span, sp_ident.node);
    }
}

pub fn walk_ident<V: Visitor>(visitor: &mut V, span: Span, ident: Ident) {
    visitor.visit_name(span, ident.name);
}

pub fn walk_crate<V: Visitor>(visitor: &mut V, krate: &Crate) {
    visitor.visit_mod(&krate.module, krate.span, CRATE_NODE_ID);
    walk_list!(visitor, visit_attribute, &krate.attrs);
    walk_list!(visitor, visit_macro_def, &krate.exported_macros);
}

pub fn walk_macro_def<V: Visitor>(visitor: &mut V, macro_def: &MacroDef) {
    visitor.visit_ident(macro_def.span, macro_def.ident);
    walk_opt_ident(visitor, macro_def.span, macro_def.imported_from);
    walk_list!(visitor, visit_attribute, &macro_def.attrs);
}

pub fn walk_mod<V: Visitor>(visitor: &mut V, module: &Mod) {
    walk_list!(visitor, visit_item, &module.items);
}

<<<<<<< HEAD
pub fn walk_local<V: Visitor>(visitor: &mut V, local: &Local) {
    for attr in local.attrs.as_attr_slice() {
=======
pub fn walk_local<'v, V: Visitor<'v>>(visitor: &mut V, local: &'v Local) {
    for attr in local.attrs.iter() {
>>>>>>> 5033eca6
        visitor.visit_attribute(attr);
    }
    visitor.visit_pat(&local.pat);
    walk_list!(visitor, visit_ty, &local.ty);
    walk_list!(visitor, visit_expr, &local.init);
}

pub fn walk_lifetime<V: Visitor>(visitor: &mut V, lifetime: &Lifetime) {
    visitor.visit_name(lifetime.span, lifetime.name);
}

pub fn walk_lifetime_def<V: Visitor>(visitor: &mut V, lifetime_def: &LifetimeDef) {
    visitor.visit_lifetime(&lifetime_def.lifetime);
    walk_list!(visitor, visit_lifetime, &lifetime_def.bounds);
}

pub fn walk_poly_trait_ref<V>(visitor: &mut V, trait_ref: &PolyTraitRef, _: &TraitBoundModifier)
    where V: Visitor,
{
    walk_list!(visitor, visit_lifetime_def, &trait_ref.bound_lifetimes);
    visitor.visit_trait_ref(&trait_ref.trait_ref);
}

pub fn walk_trait_ref<V: Visitor>(visitor: &mut V, trait_ref: &TraitRef) {
    visitor.visit_path(&trait_ref.path, trait_ref.ref_id)
}

pub fn walk_item<V: Visitor>(visitor: &mut V, item: &Item) {
    visitor.visit_vis(&item.vis);
    visitor.visit_ident(item.span, item.ident);
    match item.node {
        ItemKind::ExternCrate(opt_name) => {
            walk_opt_name(visitor, item.span, opt_name)
        }
        ItemKind::Use(ref vp) => {
            match vp.node {
                ViewPathSimple(ident, ref path) => {
                    visitor.visit_ident(vp.span, ident);
                    visitor.visit_path(path, item.id);
                }
                ViewPathGlob(ref path) => {
                    visitor.visit_path(path, item.id);
                }
                ViewPathList(ref prefix, ref list) => {
                    visitor.visit_path(prefix, item.id);
                    for item in list {
                        visitor.visit_path_list_item(prefix, item)
                    }
                }
            }
        }
        ItemKind::Static(ref typ, _, ref expr) |
        ItemKind::Const(ref typ, ref expr) => {
            visitor.visit_ty(typ);
            visitor.visit_expr(expr);
        }
        ItemKind::Fn(ref declaration, unsafety, constness, abi, ref generics, ref body) => {
            visitor.visit_fn(FnKind::ItemFn(item.ident, generics, unsafety,
                                            constness, abi, &item.vis),
                             declaration,
                             body,
                             item.span,
                             item.id)
        }
        ItemKind::Mod(ref module) => {
            visitor.visit_mod(module, item.span, item.id)
        }
        ItemKind::ForeignMod(ref foreign_module) => {
            walk_list!(visitor, visit_foreign_item, &foreign_module.items);
        }
        ItemKind::Ty(ref typ, ref type_parameters) => {
            visitor.visit_ty(typ);
            visitor.visit_generics(type_parameters)
        }
        ItemKind::Enum(ref enum_definition, ref type_parameters) => {
            visitor.visit_generics(type_parameters);
            visitor.visit_enum_def(enum_definition, type_parameters, item.id, item.span)
        }
        ItemKind::DefaultImpl(_, ref trait_ref) => {
            visitor.visit_trait_ref(trait_ref)
        }
        ItemKind::Impl(_, _,
                 ref type_parameters,
                 ref opt_trait_reference,
                 ref typ,
                 ref impl_items) => {
            visitor.visit_generics(type_parameters);
            walk_list!(visitor, visit_trait_ref, opt_trait_reference);
            visitor.visit_ty(typ);
            walk_list!(visitor, visit_impl_item, impl_items);
        }
        ItemKind::Struct(ref struct_definition, ref generics) => {
            visitor.visit_generics(generics);
            visitor.visit_variant_data(struct_definition, item.ident,
                                     generics, item.id, item.span);
        }
        ItemKind::Trait(_, ref generics, ref bounds, ref methods) => {
            visitor.visit_generics(generics);
            walk_list!(visitor, visit_ty_param_bound, bounds);
            walk_list!(visitor, visit_trait_item, methods);
        }
        ItemKind::Mac(ref mac) => visitor.visit_mac(mac),
    }
    walk_list!(visitor, visit_attribute, &item.attrs);
}

pub fn walk_enum_def<V: Visitor>(visitor: &mut V,
                                 enum_definition: &EnumDef,
                                 generics: &Generics,
                                 item_id: NodeId) {
    walk_list!(visitor, visit_variant, &enum_definition.variants, generics, item_id);
}

pub fn walk_variant<V>(visitor: &mut V, variant: &Variant, generics: &Generics, item_id: NodeId)
    where V: Visitor,
{
    visitor.visit_ident(variant.span, variant.node.name);
    visitor.visit_variant_data(&variant.node.data, variant.node.name,
                             generics, item_id, variant.span);
    walk_list!(visitor, visit_expr, &variant.node.disr_expr);
    walk_list!(visitor, visit_attribute, &variant.node.attrs);
}

pub fn walk_ty<V: Visitor>(visitor: &mut V, typ: &Ty) {
    match typ.node {
        TyKind::Vec(ref ty) | TyKind::Paren(ref ty) => {
            visitor.visit_ty(ty)
        }
        TyKind::Ptr(ref mutable_type) => {
            visitor.visit_ty(&mutable_type.ty)
        }
        TyKind::Rptr(ref opt_lifetime, ref mutable_type) => {
            walk_list!(visitor, visit_lifetime, opt_lifetime);
            visitor.visit_ty(&mutable_type.ty)
        }
        TyKind::Tup(ref tuple_element_types) => {
            walk_list!(visitor, visit_ty, tuple_element_types);
        }
        TyKind::BareFn(ref function_declaration) => {
            walk_fn_decl(visitor, &function_declaration.decl);
            walk_list!(visitor, visit_lifetime_def, &function_declaration.lifetimes);
        }
        TyKind::Path(ref maybe_qself, ref path) => {
            if let Some(ref qself) = *maybe_qself {
                visitor.visit_ty(&qself.ty);
            }
            visitor.visit_path(path, typ.id);
        }
        TyKind::ObjectSum(ref ty, ref bounds) => {
            visitor.visit_ty(ty);
            walk_list!(visitor, visit_ty_param_bound, bounds);
        }
        TyKind::FixedLengthVec(ref ty, ref expression) => {
            visitor.visit_ty(ty);
            visitor.visit_expr(expression)
        }
        TyKind::PolyTraitRef(ref bounds) => {
            walk_list!(visitor, visit_ty_param_bound, bounds);
        }
        TyKind::Typeof(ref expression) => {
            visitor.visit_expr(expression)
        }
        TyKind::Infer | TyKind::ImplicitSelf => {}
        TyKind::Mac(ref mac) => {
            visitor.visit_mac(mac)
        }
    }
}

pub fn walk_path<V: Visitor>(visitor: &mut V, path: &Path) {
    for segment in &path.segments {
        visitor.visit_path_segment(path.span, segment);
    }
}

pub fn walk_path_list_item<V: Visitor>(visitor: &mut V, _prefix: &Path, item: &PathListItem) {
    walk_opt_ident(visitor, item.span, item.node.name());
    walk_opt_ident(visitor, item.span, item.node.rename());
}

pub fn walk_path_segment<V: Visitor>(visitor: &mut V, path_span: Span, segment: &PathSegment) {
    visitor.visit_ident(path_span, segment.identifier);
    visitor.visit_path_parameters(path_span, &segment.parameters);
}

pub fn walk_path_parameters<V>(visitor: &mut V, _path_span: Span, path_parameters: &PathParameters)
    where V: Visitor,
{
    match *path_parameters {
        PathParameters::AngleBracketed(ref data) => {
            walk_list!(visitor, visit_ty, &data.types);
            walk_list!(visitor, visit_lifetime, &data.lifetimes);
            walk_list!(visitor, visit_assoc_type_binding, &data.bindings);
        }
        PathParameters::Parenthesized(ref data) => {
            walk_list!(visitor, visit_ty, &data.inputs);
            walk_list!(visitor, visit_ty, &data.output);
        }
    }
}

pub fn walk_assoc_type_binding<V: Visitor>(visitor: &mut V, type_binding: &TypeBinding) {
    visitor.visit_ident(type_binding.span, type_binding.ident);
    visitor.visit_ty(&type_binding.ty);
}

pub fn walk_pat<V: Visitor>(visitor: &mut V, pattern: &Pat) {
    match pattern.node {
        PatKind::TupleStruct(ref path, ref children, _) => {
            visitor.visit_path(path, pattern.id);
            walk_list!(visitor, visit_pat, children);
        }
        PatKind::Path(ref opt_qself, ref path) => {
            if let Some(ref qself) = *opt_qself {
                visitor.visit_ty(&qself.ty);
            }
            visitor.visit_path(path, pattern.id)
        }
        PatKind::Struct(ref path, ref fields, _) => {
            visitor.visit_path(path, pattern.id);
            for field in fields {
                visitor.visit_ident(field.span, field.node.ident);
                visitor.visit_pat(&field.node.pat)
            }
        }
        PatKind::Tuple(ref tuple_elements, _) => {
            walk_list!(visitor, visit_pat, tuple_elements);
        }
        PatKind::Box(ref subpattern) |
        PatKind::Ref(ref subpattern, _) => {
            visitor.visit_pat(subpattern)
        }
        PatKind::Ident(_, ref pth1, ref optional_subpattern) => {
            visitor.visit_ident(pth1.span, pth1.node);
            walk_list!(visitor, visit_pat, optional_subpattern);
        }
        PatKind::Lit(ref expression) => visitor.visit_expr(expression),
        PatKind::Range(ref lower_bound, ref upper_bound) => {
            visitor.visit_expr(lower_bound);
            visitor.visit_expr(upper_bound)
        }
        PatKind::Wild => (),
        PatKind::Vec(ref prepatterns, ref slice_pattern, ref postpatterns) => {
            walk_list!(visitor, visit_pat, prepatterns);
            walk_list!(visitor, visit_pat, slice_pattern);
            walk_list!(visitor, visit_pat, postpatterns);
        }
        PatKind::Mac(ref mac) => visitor.visit_mac(mac),
    }
}

pub fn walk_foreign_item<V: Visitor>(visitor: &mut V, foreign_item: &ForeignItem) {
    visitor.visit_vis(&foreign_item.vis);
    visitor.visit_ident(foreign_item.span, foreign_item.ident);

    match foreign_item.node {
        ForeignItemKind::Fn(ref function_declaration, ref generics) => {
            walk_fn_decl(visitor, function_declaration);
            visitor.visit_generics(generics)
        }
        ForeignItemKind::Static(ref typ, _) => visitor.visit_ty(typ),
    }

    walk_list!(visitor, visit_attribute, &foreign_item.attrs);
}

pub fn walk_ty_param_bound<V: Visitor>(visitor: &mut V, bound: &TyParamBound) {
    match *bound {
        TraitTyParamBound(ref typ, ref modifier) => {
            visitor.visit_poly_trait_ref(typ, modifier);
        }
        RegionTyParamBound(ref lifetime) => {
            visitor.visit_lifetime(lifetime);
        }
    }
}

pub fn walk_generics<V: Visitor>(visitor: &mut V, generics: &Generics) {
    for param in &generics.ty_params {
        visitor.visit_ident(param.span, param.ident);
        walk_list!(visitor, visit_ty_param_bound, &param.bounds);
        walk_list!(visitor, visit_ty, &param.default);
    }
    walk_list!(visitor, visit_lifetime_def, &generics.lifetimes);
    for predicate in &generics.where_clause.predicates {
        match *predicate {
            WherePredicate::BoundPredicate(WhereBoundPredicate{ref bounded_ty,
                                                               ref bounds,
                                                               ref bound_lifetimes,
                                                               ..}) => {
                visitor.visit_ty(bounded_ty);
                walk_list!(visitor, visit_ty_param_bound, bounds);
                walk_list!(visitor, visit_lifetime_def, bound_lifetimes);
            }
            WherePredicate::RegionPredicate(WhereRegionPredicate{ref lifetime,
                                                                 ref bounds,
                                                                 ..}) => {
                visitor.visit_lifetime(lifetime);
                walk_list!(visitor, visit_lifetime, bounds);
            }
            WherePredicate::EqPredicate(WhereEqPredicate{id,
                                                         ref path,
                                                         ref ty,
                                                         ..}) => {
                visitor.visit_path(path, id);
                visitor.visit_ty(ty);
            }
        }
    }
}

pub fn walk_fn_ret_ty<V: Visitor>(visitor: &mut V, ret_ty: &FunctionRetTy) {
    if let FunctionRetTy::Ty(ref output_ty) = *ret_ty {
        visitor.visit_ty(output_ty)
    }
}

pub fn walk_fn_decl<V: Visitor>(visitor: &mut V, function_declaration: &FnDecl) {
    for argument in &function_declaration.inputs {
        visitor.visit_pat(&argument.pat);
        visitor.visit_ty(&argument.ty)
    }
    walk_fn_ret_ty(visitor, &function_declaration.output)
}

pub fn walk_fn_kind<V: Visitor>(visitor: &mut V, function_kind: FnKind) {
    match function_kind {
        FnKind::ItemFn(_, generics, _, _, _, _) => {
            visitor.visit_generics(generics);
        }
        FnKind::Method(_, ref sig, _) => {
            visitor.visit_generics(&sig.generics);
        }
        FnKind::Closure => {}
    }
}

pub fn walk_fn<V>(visitor: &mut V, kind: FnKind, declaration: &FnDecl, body: &Block, _span: Span)
    where V: Visitor,
{
    walk_fn_decl(visitor, declaration);
    walk_fn_kind(visitor, kind);
    visitor.visit_block(body)
}

pub fn walk_trait_item<V: Visitor>(visitor: &mut V, trait_item: &TraitItem) {
    visitor.visit_ident(trait_item.span, trait_item.ident);
    walk_list!(visitor, visit_attribute, &trait_item.attrs);
    match trait_item.node {
        TraitItemKind::Const(ref ty, ref default) => {
            visitor.visit_ty(ty);
            walk_list!(visitor, visit_expr, default);
        }
        TraitItemKind::Method(ref sig, None) => {
            visitor.visit_generics(&sig.generics);
            walk_fn_decl(visitor, &sig.decl);
        }
        TraitItemKind::Method(ref sig, Some(ref body)) => {
            visitor.visit_fn(FnKind::Method(trait_item.ident, sig, None), &sig.decl,
                             body, trait_item.span, trait_item.id);
        }
        TraitItemKind::Type(ref bounds, ref default) => {
            walk_list!(visitor, visit_ty_param_bound, bounds);
            walk_list!(visitor, visit_ty, default);
        }
        TraitItemKind::Macro(ref mac) => {
            visitor.visit_mac(mac);
        }
    }
}

pub fn walk_impl_item<V: Visitor>(visitor: &mut V, impl_item: &ImplItem) {
    visitor.visit_vis(&impl_item.vis);
    visitor.visit_ident(impl_item.span, impl_item.ident);
    walk_list!(visitor, visit_attribute, &impl_item.attrs);
    match impl_item.node {
        ImplItemKind::Const(ref ty, ref expr) => {
            visitor.visit_ty(ty);
            visitor.visit_expr(expr);
        }
        ImplItemKind::Method(ref sig, ref body) => {
            visitor.visit_fn(FnKind::Method(impl_item.ident, sig, Some(&impl_item.vis)), &sig.decl,
                             body, impl_item.span, impl_item.id);
        }
        ImplItemKind::Type(ref ty) => {
            visitor.visit_ty(ty);
        }
        ImplItemKind::Macro(ref mac) => {
            visitor.visit_mac(mac);
        }
    }
}

pub fn walk_struct_def<V: Visitor>(visitor: &mut V, struct_definition: &VariantData) {
    walk_list!(visitor, visit_struct_field, struct_definition.fields());
}

pub fn walk_struct_field<V: Visitor>(visitor: &mut V, struct_field: &StructField) {
    visitor.visit_vis(&struct_field.vis);
    walk_opt_ident(visitor, struct_field.span, struct_field.ident);
    visitor.visit_ty(&struct_field.ty);
    walk_list!(visitor, visit_attribute, &struct_field.attrs);
}

pub fn walk_block<V: Visitor>(visitor: &mut V, block: &Block) {
    walk_list!(visitor, visit_stmt, &block.stmts);
    walk_list!(visitor, visit_expr, &block.expr);
}

pub fn walk_stmt<V: Visitor>(visitor: &mut V, statement: &Stmt) {
    match statement.node {
        StmtKind::Local(ref local) => visitor.visit_local(local),
        StmtKind::Item(ref item) => visitor.visit_item(item),
        StmtKind::Expr(ref expression) | StmtKind::Semi(ref expression) => {
            visitor.visit_expr(expression)
        }
        StmtKind::Mac(ref mac) => {
            let (ref mac, _, ref attrs) = **mac;
            visitor.visit_mac(mac);
            for attr in attrs.iter() {
                visitor.visit_attribute(attr);
            }
        }
    }
}

pub fn walk_mac<V: Visitor>(_: &mut V, _: &Mac) {
    // Empty!
}

<<<<<<< HEAD
pub fn walk_expr<V: Visitor>(visitor: &mut V, expression: &Expr) {
    for attr in expression.attrs.as_attr_slice() {
=======
pub fn walk_expr<'v, V: Visitor<'v>>(visitor: &mut V, expression: &'v Expr) {
    for attr in expression.attrs.iter() {
>>>>>>> 5033eca6
        visitor.visit_attribute(attr);
    }
    match expression.node {
        ExprKind::Box(ref subexpression) => {
            visitor.visit_expr(subexpression)
        }
        ExprKind::InPlace(ref place, ref subexpression) => {
            visitor.visit_expr(place);
            visitor.visit_expr(subexpression)
        }
        ExprKind::Vec(ref subexpressions) => {
            walk_list!(visitor, visit_expr, subexpressions);
        }
        ExprKind::Repeat(ref element, ref count) => {
            visitor.visit_expr(element);
            visitor.visit_expr(count)
        }
        ExprKind::Struct(ref path, ref fields, ref optional_base) => {
            visitor.visit_path(path, expression.id);
            for field in fields {
                visitor.visit_ident(field.ident.span, field.ident.node);
                visitor.visit_expr(&field.expr)
            }
            walk_list!(visitor, visit_expr, optional_base);
        }
        ExprKind::Tup(ref subexpressions) => {
            walk_list!(visitor, visit_expr, subexpressions);
        }
        ExprKind::Call(ref callee_expression, ref arguments) => {
            walk_list!(visitor, visit_expr, arguments);
            visitor.visit_expr(callee_expression)
        }
        ExprKind::MethodCall(ref ident, ref types, ref arguments) => {
            visitor.visit_ident(ident.span, ident.node);
            walk_list!(visitor, visit_expr, arguments);
            walk_list!(visitor, visit_ty, types);
        }
        ExprKind::Binary(_, ref left_expression, ref right_expression) => {
            visitor.visit_expr(left_expression);
            visitor.visit_expr(right_expression)
        }
        ExprKind::AddrOf(_, ref subexpression) | ExprKind::Unary(_, ref subexpression) => {
            visitor.visit_expr(subexpression)
        }
        ExprKind::Lit(_) => {}
        ExprKind::Cast(ref subexpression, ref typ) | ExprKind::Type(ref subexpression, ref typ) => {
            visitor.visit_expr(subexpression);
            visitor.visit_ty(typ)
        }
        ExprKind::If(ref head_expression, ref if_block, ref optional_else) => {
            visitor.visit_expr(head_expression);
            visitor.visit_block(if_block);
            walk_list!(visitor, visit_expr, optional_else);
        }
        ExprKind::While(ref subexpression, ref block, ref opt_sp_ident) => {
            visitor.visit_expr(subexpression);
            visitor.visit_block(block);
            walk_opt_sp_ident(visitor, opt_sp_ident);
        }
        ExprKind::IfLet(ref pattern, ref subexpression, ref if_block, ref optional_else) => {
            visitor.visit_pat(pattern);
            visitor.visit_expr(subexpression);
            visitor.visit_block(if_block);
            walk_list!(visitor, visit_expr, optional_else);
        }
        ExprKind::WhileLet(ref pattern, ref subexpression, ref block, ref opt_sp_ident) => {
            visitor.visit_pat(pattern);
            visitor.visit_expr(subexpression);
            visitor.visit_block(block);
            walk_opt_sp_ident(visitor, opt_sp_ident);
        }
        ExprKind::ForLoop(ref pattern, ref subexpression, ref block, ref opt_sp_ident) => {
            visitor.visit_pat(pattern);
            visitor.visit_expr(subexpression);
            visitor.visit_block(block);
            walk_opt_sp_ident(visitor, opt_sp_ident);
        }
        ExprKind::Loop(ref block, ref opt_sp_ident) => {
            visitor.visit_block(block);
            walk_opt_sp_ident(visitor, opt_sp_ident);
        }
        ExprKind::Match(ref subexpression, ref arms) => {
            visitor.visit_expr(subexpression);
            walk_list!(visitor, visit_arm, arms);
        }
        ExprKind::Closure(_, ref function_declaration, ref body, _decl_span) => {
            visitor.visit_fn(FnKind::Closure,
                             function_declaration,
                             body,
                             expression.span,
                             expression.id)
        }
        ExprKind::Block(ref block) => visitor.visit_block(block),
        ExprKind::Assign(ref left_hand_expression, ref right_hand_expression) => {
            visitor.visit_expr(right_hand_expression);
            visitor.visit_expr(left_hand_expression)
        }
        ExprKind::AssignOp(_, ref left_expression, ref right_expression) => {
            visitor.visit_expr(right_expression);
            visitor.visit_expr(left_expression)
        }
        ExprKind::Field(ref subexpression, ref ident) => {
            visitor.visit_expr(subexpression);
            visitor.visit_ident(ident.span, ident.node);
        }
        ExprKind::TupField(ref subexpression, _) => {
            visitor.visit_expr(subexpression);
        }
        ExprKind::Index(ref main_expression, ref index_expression) => {
            visitor.visit_expr(main_expression);
            visitor.visit_expr(index_expression)
        }
        ExprKind::Range(ref start, ref end, _) => {
            walk_list!(visitor, visit_expr, start);
            walk_list!(visitor, visit_expr, end);
        }
        ExprKind::Path(ref maybe_qself, ref path) => {
            if let Some(ref qself) = *maybe_qself {
                visitor.visit_ty(&qself.ty);
            }
            visitor.visit_path(path, expression.id)
        }
        ExprKind::Break(ref opt_sp_ident) | ExprKind::Continue(ref opt_sp_ident) => {
            walk_opt_sp_ident(visitor, opt_sp_ident);
        }
        ExprKind::Ret(ref optional_expression) => {
            walk_list!(visitor, visit_expr, optional_expression);
        }
        ExprKind::Mac(ref mac) => visitor.visit_mac(mac),
        ExprKind::Paren(ref subexpression) => {
            visitor.visit_expr(subexpression)
        }
        ExprKind::InlineAsm(ref ia) => {
            for &(_, ref input) in &ia.inputs {
                visitor.visit_expr(&input)
            }
            for output in &ia.outputs {
                visitor.visit_expr(&output.expr)
            }
        }
        ExprKind::Try(ref subexpression) => {
            visitor.visit_expr(subexpression)
        }
    }

    visitor.visit_expr_post(expression)
}

pub fn walk_arm<V: Visitor>(visitor: &mut V, arm: &Arm) {
    walk_list!(visitor, visit_pat, &arm.pats);
    walk_list!(visitor, visit_expr, &arm.guard);
    visitor.visit_expr(&arm.body);
    walk_list!(visitor, visit_attribute, &arm.attrs);
}

pub fn walk_vis<V: Visitor>(visitor: &mut V, vis: &Visibility) {
    if let Visibility::Restricted { ref path, id } = *vis {
        visitor.visit_path(path, id);
    }
}<|MERGE_RESOLUTION|>--- conflicted
+++ resolved
@@ -25,13 +25,8 @@
 
 use abi::Abi;
 use ast::*;
-<<<<<<< HEAD
-use attr::ThinAttributesExt;
 use syntax_pos::Span;
 use codemap::Spanned;
-=======
-use codemap::{Span, Spanned};
->>>>>>> 5033eca6
 
 #[derive(Copy, Clone, PartialEq, Eq)]
 pub enum FnKind<'a> {
@@ -187,13 +182,8 @@
     walk_list!(visitor, visit_item, &module.items);
 }
 
-<<<<<<< HEAD
 pub fn walk_local<V: Visitor>(visitor: &mut V, local: &Local) {
-    for attr in local.attrs.as_attr_slice() {
-=======
-pub fn walk_local<'v, V: Visitor<'v>>(visitor: &mut V, local: &'v Local) {
     for attr in local.attrs.iter() {
->>>>>>> 5033eca6
         visitor.visit_attribute(attr);
     }
     visitor.visit_pat(&local.pat);
@@ -624,13 +614,8 @@
     // Empty!
 }
 
-<<<<<<< HEAD
 pub fn walk_expr<V: Visitor>(visitor: &mut V, expression: &Expr) {
-    for attr in expression.attrs.as_attr_slice() {
-=======
-pub fn walk_expr<'v, V: Visitor<'v>>(visitor: &mut V, expression: &'v Expr) {
     for attr in expression.attrs.iter() {
->>>>>>> 5033eca6
         visitor.visit_attribute(attr);
     }
     match expression.node {
