use std::ffi::{OsStr, OsString};
use std::io::ErrorKind;
use std::{env, mem};

use rustc_data_structures::fx::FxHashMap;
use rustc_middle::ty::Ty;
use rustc_middle::ty::layout::LayoutOf;
use rustc_target::abi::Size;

use crate::*;

pub struct UnixEnvVars<'tcx> {
    /// Stores pointers to the environment variables. These variables must be stored as
    /// null-terminated target strings (c_str or wide_str) with the `"{name}={value}"` format.
    map: FxHashMap<OsString, Pointer>,

    /// Place where the `environ` static is stored. Lazily initialized, but then never changes.
    environ: MPlaceTy<'tcx>,
}

impl VisitProvenance for UnixEnvVars<'_> {
    fn visit_provenance(&self, visit: &mut VisitWith<'_>) {
        let UnixEnvVars { map, environ } = self;

        environ.visit_provenance(visit);
        for ptr in map.values() {
            ptr.visit_provenance(visit);
        }
    }
}

impl<'tcx> UnixEnvVars<'tcx> {
    pub(crate) fn new(
        ecx: &mut InterpCx<'tcx, MiriMachine<'tcx>>,
        env_vars: FxHashMap<OsString, OsString>,
    ) -> InterpResult<'tcx, Self> {
        // Allocate memory for all these env vars.
        let mut env_vars_machine = FxHashMap::default();
        for (name, val) in env_vars.into_iter() {
            let ptr = alloc_env_var(ecx, &name, &val)?;
            env_vars_machine.insert(name, ptr);
        }

        // This is memory backing an extern static, hence `ExternStatic`, not `Env`.
        let layout = ecx.machine.layouts.mut_raw_ptr;
        let environ = ecx.allocate(layout, MiriMemoryKind::ExternStatic.into())?;
        let environ_block = alloc_environ_block(ecx, env_vars_machine.values().copied().collect())?;
        ecx.write_pointer(environ_block, &environ)?;

        interp_ok(UnixEnvVars { map: env_vars_machine, environ })
    }

    pub(crate) fn cleanup(ecx: &mut InterpCx<'tcx, MiriMachine<'tcx>>) -> InterpResult<'tcx> {
        // Deallocate individual env vars.
        let env_vars = mem::take(&mut ecx.machine.env_vars.unix_mut().map);
        for (_name, ptr) in env_vars {
            ecx.deallocate_ptr(ptr, None, MiriMemoryKind::Runtime.into())?;
        }
        // Deallocate environ var list.
        let environ = &ecx.machine.env_vars.unix().environ;
        let old_vars_ptr = ecx.read_pointer(environ)?;
        ecx.deallocate_ptr(old_vars_ptr, None, MiriMemoryKind::Runtime.into())?;

        interp_ok(())
    }

    pub(crate) fn environ(&self) -> Pointer {
        self.environ.ptr()
    }

    fn get_ptr(
        &self,
        ecx: &InterpCx<'tcx, MiriMachine<'tcx>>,
        name: &OsStr,
    ) -> InterpResult<'tcx, Option<Pointer>> {
        // We don't care about the value as we have the `map` to keep track of everything,
        // but we do want to do this read so it shows up as a data race.
        let _vars_ptr = ecx.read_pointer(&self.environ)?;
        let Some(var_ptr) = self.map.get(name) else {
            return interp_ok(None);
        };
        // The offset is used to strip the "{name}=" part of the string.
        let var_ptr = var_ptr.wrapping_offset(
            Size::from_bytes(u64::try_from(name.len()).unwrap().strict_add(1)),
            ecx,
        );
        interp_ok(Some(var_ptr))
    }

    /// Implementation detail for [`InterpCx::get_env_var`]. This basically does `getenv`, complete
    /// with the reads of the environment, but returns an [`OsString`] instead of a pointer.
    pub(crate) fn get(
        &self,
        ecx: &InterpCx<'tcx, MiriMachine<'tcx>>,
        name: &OsStr,
    ) -> InterpResult<'tcx, Option<OsString>> {
        let var_ptr = self.get_ptr(ecx, name)?;
        if let Some(ptr) = var_ptr {
            let var = ecx.read_os_str_from_c_str(ptr)?;
            interp_ok(Some(var.to_owned()))
        } else {
            interp_ok(None)
        }
    }
}

fn alloc_env_var<'tcx>(
    ecx: &mut InterpCx<'tcx, MiriMachine<'tcx>>,
    name: &OsStr,
    value: &OsStr,
) -> InterpResult<'tcx, Pointer> {
    let mut name_osstring = name.to_os_string();
    name_osstring.push("=");
    name_osstring.push(value);
    ecx.alloc_os_str_as_c_str(name_osstring.as_os_str(), MiriMemoryKind::Runtime.into())
}

/// Allocates an `environ` block with the given list of pointers.
fn alloc_environ_block<'tcx>(
    ecx: &mut InterpCx<'tcx, MiriMachine<'tcx>>,
    mut vars: Vec<Pointer>,
) -> InterpResult<'tcx, Pointer> {
    // Add trailing null.
    vars.push(Pointer::null());
    // Make an array with all these pointers inside Miri.
    let vars_layout = ecx.layout_of(Ty::new_array(
        *ecx.tcx,
        ecx.machine.layouts.mut_raw_ptr.ty,
        u64::try_from(vars.len()).unwrap(),
    ))?;
    let vars_place = ecx.allocate(vars_layout, MiriMemoryKind::Runtime.into())?;
    for (idx, var) in vars.into_iter().enumerate() {
        let place = ecx.project_field(&vars_place, idx)?;
        ecx.write_pointer(var, &place)?;
    }
    interp_ok(vars_place.ptr())
}

impl<'tcx> EvalContextExt<'tcx> for crate::MiriInterpCx<'tcx> {}
pub trait EvalContextExt<'tcx>: crate::MiriInterpCxExt<'tcx> {
    fn getenv(&mut self, name_op: &OpTy<'tcx>) -> InterpResult<'tcx, Pointer> {
        let this = self.eval_context_mut();
        this.assert_target_os_is_unix("getenv");

        let name_ptr = this.read_pointer(name_op)?;
        let name = this.read_os_str_from_c_str(name_ptr)?;

        let var_ptr = this.machine.env_vars.unix().get_ptr(this, name)?;
        interp_ok(var_ptr.unwrap_or_else(Pointer::null))
    }

    fn setenv(
        &mut self,
        name_op: &OpTy<'tcx>,
        value_op: &OpTy<'tcx>,
    ) -> InterpResult<'tcx, Scalar> {
        let this = self.eval_context_mut();
        this.assert_target_os_is_unix("setenv");

        let name_ptr = this.read_pointer(name_op)?;
        let value_ptr = this.read_pointer(value_op)?;

        let mut new = None;
        if !this.ptr_is_null(name_ptr)? {
            let name = this.read_os_str_from_c_str(name_ptr)?;
            if !name.is_empty() && !name.to_string_lossy().contains('=') {
                let value = this.read_os_str_from_c_str(value_ptr)?;
                new = Some((name.to_owned(), value.to_owned()));
            }
        }
        if let Some((name, value)) = new {
            let var_ptr = alloc_env_var(this, &name, &value)?;
            if let Some(var) = this.machine.env_vars.unix_mut().map.insert(name, var_ptr) {
                this.deallocate_ptr(var, None, MiriMemoryKind::Runtime.into())?;
            }
            this.update_environ()?;
            interp_ok(Scalar::from_i32(0)) // return zero on success
        } else {
            // name argument is a null pointer, points to an empty string, or points to a string containing an '=' character.
<<<<<<< HEAD
            this.set_last_error_and_return_i32(LibcError("EINVAL"))
=======
            let einval = this.eval_libc("EINVAL");
            this.set_last_error(einval)?;
            interp_ok(Scalar::from_i32(-1))
>>>>>>> 8e382ba0
        }
    }

    fn unsetenv(&mut self, name_op: &OpTy<'tcx>) -> InterpResult<'tcx, Scalar> {
        let this = self.eval_context_mut();
        this.assert_target_os_is_unix("unsetenv");

        let name_ptr = this.read_pointer(name_op)?;
        let mut success = None;
        if !this.ptr_is_null(name_ptr)? {
            let name = this.read_os_str_from_c_str(name_ptr)?.to_owned();
            if !name.is_empty() && !name.to_string_lossy().contains('=') {
                success = Some(this.machine.env_vars.unix_mut().map.remove(&name));
            }
        }
        if let Some(old) = success {
            if let Some(var) = old {
                this.deallocate_ptr(var, None, MiriMemoryKind::Runtime.into())?;
            }
            this.update_environ()?;
            interp_ok(Scalar::from_i32(0))
        } else {
            // name argument is a null pointer, points to an empty string, or points to a string containing an '=' character.
<<<<<<< HEAD
            this.set_last_error_and_return_i32(LibcError("EINVAL"))
=======
            let einval = this.eval_libc("EINVAL");
            this.set_last_error(einval)?;
            interp_ok(Scalar::from_i32(-1))
>>>>>>> 8e382ba0
        }
    }

    fn getcwd(&mut self, buf_op: &OpTy<'tcx>, size_op: &OpTy<'tcx>) -> InterpResult<'tcx, Pointer> {
        let this = self.eval_context_mut();
        this.assert_target_os_is_unix("getcwd");

        let buf = this.read_pointer(buf_op)?;
        let size = this.read_target_usize(size_op)?;

        if let IsolatedOp::Reject(reject_with) = this.machine.isolated_op {
            this.reject_in_isolation("`getcwd`", reject_with)?;
<<<<<<< HEAD
            this.set_last_error(ErrorKind::PermissionDenied)?;
            return Ok(Pointer::null());
=======
            this.set_last_error_from_io_error(ErrorKind::PermissionDenied.into())?;
            return interp_ok(Pointer::null());
>>>>>>> 8e382ba0
        }

        // If we cannot get the current directory, we return null
        match env::current_dir() {
            Ok(cwd) => {
                if this.write_path_to_c_str(&cwd, buf, size)?.0 {
                    return interp_ok(buf);
                }
                this.set_last_error(LibcError("ERANGE"))?;
            }
            Err(e) => this.set_last_error(e)?,
        }

        interp_ok(Pointer::null())
    }

    fn chdir(&mut self, path_op: &OpTy<'tcx>) -> InterpResult<'tcx, Scalar> {
        let this = self.eval_context_mut();
        this.assert_target_os_is_unix("chdir");

        let path = this.read_path_from_c_str(this.read_pointer(path_op)?)?;

        if let IsolatedOp::Reject(reject_with) = this.machine.isolated_op {
            this.reject_in_isolation("`chdir`", reject_with)?;
<<<<<<< HEAD
            return this.set_last_error_and_return_i32(ErrorKind::PermissionDenied);
=======
            this.set_last_error_from_io_error(ErrorKind::PermissionDenied.into())?;

            return interp_ok(Scalar::from_i32(-1));
>>>>>>> 8e382ba0
        }

        let result = env::set_current_dir(path).map(|()| 0);
        interp_ok(Scalar::from_i32(this.try_unwrap_io_result(result)?))
    }

    /// Updates the `environ` static.
    fn update_environ(&mut self) -> InterpResult<'tcx> {
        let this = self.eval_context_mut();
        // Deallocate the old environ list.
        let environ = this.machine.env_vars.unix().environ.clone();
        let old_vars_ptr = this.read_pointer(&environ)?;
        this.deallocate_ptr(old_vars_ptr, None, MiriMemoryKind::Runtime.into())?;

        // Write the new list.
        let vals = this.machine.env_vars.unix().map.values().copied().collect();
        let environ_block = alloc_environ_block(this, vals)?;
        this.write_pointer(environ_block, &environ)?;

        interp_ok(())
    }

    fn getpid(&mut self) -> InterpResult<'tcx, Scalar> {
        let this = self.eval_context_mut();
        this.assert_target_os_is_unix("getpid");

        // The reason we need to do this wacky of a conversion is because
        // `libc::getpid` returns an i32, however, `std::process::id()` return an u32.
        // So we un-do the conversion that stdlib does and turn it back into an i32.
        // In `Scalar` representation, these are the same, so we don't need to anything else.
        interp_ok(Scalar::from_u32(this.get_pid()))
    }

    fn linux_gettid(&mut self) -> InterpResult<'tcx, Scalar> {
        let this = self.eval_context_ref();
        this.assert_target_os("linux", "gettid");

        let index = this.machine.threads.active_thread().to_u32();

        // Compute a TID for this thread, ensuring that the main thread has PID == TID.
        let tid = this.get_pid().strict_add(index);

        interp_ok(Scalar::from_u32(tid))
    }
}<|MERGE_RESOLUTION|>--- conflicted
+++ resolved
@@ -177,13 +177,7 @@
             interp_ok(Scalar::from_i32(0)) // return zero on success
         } else {
             // name argument is a null pointer, points to an empty string, or points to a string containing an '=' character.
-<<<<<<< HEAD
             this.set_last_error_and_return_i32(LibcError("EINVAL"))
-=======
-            let einval = this.eval_libc("EINVAL");
-            this.set_last_error(einval)?;
-            interp_ok(Scalar::from_i32(-1))
->>>>>>> 8e382ba0
         }
     }
 
@@ -207,13 +201,7 @@
             interp_ok(Scalar::from_i32(0))
         } else {
             // name argument is a null pointer, points to an empty string, or points to a string containing an '=' character.
-<<<<<<< HEAD
             this.set_last_error_and_return_i32(LibcError("EINVAL"))
-=======
-            let einval = this.eval_libc("EINVAL");
-            this.set_last_error(einval)?;
-            interp_ok(Scalar::from_i32(-1))
->>>>>>> 8e382ba0
         }
     }
 
@@ -226,13 +214,8 @@
 
         if let IsolatedOp::Reject(reject_with) = this.machine.isolated_op {
             this.reject_in_isolation("`getcwd`", reject_with)?;
-<<<<<<< HEAD
             this.set_last_error(ErrorKind::PermissionDenied)?;
-            return Ok(Pointer::null());
-=======
-            this.set_last_error_from_io_error(ErrorKind::PermissionDenied.into())?;
             return interp_ok(Pointer::null());
->>>>>>> 8e382ba0
         }
 
         // If we cannot get the current directory, we return null
@@ -257,13 +240,7 @@
 
         if let IsolatedOp::Reject(reject_with) = this.machine.isolated_op {
             this.reject_in_isolation("`chdir`", reject_with)?;
-<<<<<<< HEAD
             return this.set_last_error_and_return_i32(ErrorKind::PermissionDenied);
-=======
-            this.set_last_error_from_io_error(ErrorKind::PermissionDenied.into())?;
-
-            return interp_ok(Scalar::from_i32(-1));
->>>>>>> 8e382ba0
         }
 
         let result = env::set_current_dir(path).map(|()| 0);
