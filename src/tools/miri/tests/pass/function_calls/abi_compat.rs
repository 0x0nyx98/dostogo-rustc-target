--- conflicted
+++ resolved
@@ -1,12 +1,7 @@
-<<<<<<< HEAD
-use std::mem;
-use std::num;
-=======
 #![feature(portable_simd)]
 use std::num;
 use std::mem;
 use std::simd;
->>>>>>> dca2d1ff
 
 fn test_abi_compat<T, U>(t: T, u: U) {
     fn id<T>(x: T) -> T {
