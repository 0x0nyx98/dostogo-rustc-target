// Copyright 2012-2014 The Rust Project Developers. See the COPYRIGHT
// file at the top-level directory of this distribution and at
// http://rust-lang.org/COPYRIGHT.
//
// Licensed under the Apache License, Version 2.0 <LICENSE-APACHE or
// http://www.apache.org/licenses/LICENSE-2.0> or the MIT license
// <LICENSE-MIT or http://opensource.org/licenses/MIT>, at your
// option. This file may not be copied, modified, or distributed
// except according to those terms.

use std::cmp::Ordering::{Equal, Greater, Less};
use std::iter::AdditiveIterator;
use std::str::{Utf8Error, from_utf8};

#[test]
fn test_le() {
    assert!("" <= "");
    assert!("" <= "foo");
    assert!("foo" <= "foo");
    assert!("foo" != "bar");
}

#[test]
fn test_len() {
    assert_eq!("".len(), 0);
    assert_eq!("hello world".len(), 11);
    assert_eq!("\x63".len(), 1);
    assert_eq!("\u{a2}".len(), 2);
    assert_eq!("\u{3c0}".len(), 2);
    assert_eq!("\u{2620}".len(), 3);
    assert_eq!("\u{1d11e}".len(), 4);

    assert_eq!("".chars().count(), 0);
    assert_eq!("hello world".chars().count(), 11);
    assert_eq!("\x63".chars().count(), 1);
    assert_eq!("\u{a2}".chars().count(), 1);
    assert_eq!("\u{3c0}".chars().count(), 1);
    assert_eq!("\u{2620}".chars().count(), 1);
    assert_eq!("\u{1d11e}".chars().count(), 1);
    assert_eq!("ประเทศไทย中华Việt Nam".chars().count(), 19);

    assert_eq!("ｈｅｌｌｏ".width(false), 10);
    assert_eq!("ｈｅｌｌｏ".width(true), 10);
    assert_eq!("\0\0\0\0\0".width(false), 0);
    assert_eq!("\0\0\0\0\0".width(true), 0);
    assert_eq!("".width(false), 0);
    assert_eq!("".width(true), 0);
    assert_eq!("\u{2081}\u{2082}\u{2083}\u{2084}".width(false), 4);
    assert_eq!("\u{2081}\u{2082}\u{2083}\u{2084}".width(true), 8);
}

#[test]
fn test_find() {
    assert_eq!("hello".find('l'), Some(2));
    assert_eq!("hello".find(|c:char| c == 'o'), Some(4));
    assert!("hello".find('x').is_none());
    assert!("hello".find(|c:char| c == 'x').is_none());
    assert_eq!("ประเทศไทย中华Việt Nam".find('华'), Some(30));
    assert_eq!("ประเทศไทย中华Việt Nam".find(|c: char| c == '华'), Some(30));
}

#[test]
fn test_rfind() {
    assert_eq!("hello".rfind('l'), Some(3));
    assert_eq!("hello".rfind(|c:char| c == 'o'), Some(4));
    assert!("hello".rfind('x').is_none());
    assert!("hello".rfind(|c:char| c == 'x').is_none());
    assert_eq!("ประเทศไทย中华Việt Nam".rfind('华'), Some(30));
    assert_eq!("ประเทศไทย中华Việt Nam".rfind(|c: char| c == '华'), Some(30));
}

#[test]
fn test_collect() {
    let empty = String::from_str("");
    let s: String = empty.chars().collect();
    assert_eq!(empty, s);
    let data = String::from_str("ประเทศไทย中");
    let s: String = data.chars().collect();
    assert_eq!(data, s);
}

#[test]
fn test_into_bytes() {
    let data = String::from_str("asdf");
    let buf = data.into_bytes();
    assert_eq!(b"asdf", buf);
}

#[test]
fn test_find_str() {
    // byte positions
    assert_eq!("".find(""), Some(0));
    assert!("banana".find("apple pie").is_none());

    let data = "abcabc";
    assert_eq!(data[0..6].find("ab"), Some(0));
    assert_eq!(data[2..6].find("ab"), Some(3 - 2));
    assert!(data[2..4].find("ab").is_none());

    let string = "ประเทศไทย中华Việt Nam";
    let mut data = String::from_str(string);
    data.push_str(string);
    assert!(data.find("ไท华").is_none());
    assert_eq!(data[0..43].find(""), Some(0));
    assert_eq!(data[6..43].find(""), Some(6 - 6));

    assert_eq!(data[0..43].find("ประ"), Some( 0));
    assert_eq!(data[0..43].find("ทศไ"), Some(12));
    assert_eq!(data[0..43].find("ย中"), Some(24));
    assert_eq!(data[0..43].find("iệt"), Some(34));
    assert_eq!(data[0..43].find("Nam"), Some(40));

    assert_eq!(data[43..86].find("ประ"), Some(43 - 43));
    assert_eq!(data[43..86].find("ทศไ"), Some(55 - 43));
    assert_eq!(data[43..86].find("ย中"), Some(67 - 43));
    assert_eq!(data[43..86].find("iệt"), Some(77 - 43));
    assert_eq!(data[43..86].find("Nam"), Some(83 - 43));
}

#[test]
fn test_slice_chars() {
    fn t(a: &str, b: &str, start: usize) {
        assert_eq!(a.slice_chars(start, start + b.chars().count()), b);
    }
    t("", "", 0);
    t("hello", "llo", 2);
    t("hello", "el", 1);
    t("αβλ", "β", 1);
    t("αβλ", "", 3);
    assert_eq!("ะเทศไท", "ประเทศไทย中华Việt Nam".slice_chars(2, 8));
}

fn s(x: &str) -> String { x.to_string() }

macro_rules! test_concat {
    ($expected: expr, $string: expr) => {
        {
            let s: String = $string.concat();
            assert_eq!($expected, s);
        }
    }
}

#[test]
fn test_concat_for_different_types() {
    test_concat!("ab", vec![s("a"), s("b")]);
    test_concat!("ab", vec!["a", "b"]);
    test_concat!("ab", vec!["a", "b"]);
    test_concat!("ab", vec![s("a"), s("b")]);
}

#[test]
fn test_concat_for_different_lengths() {
    let empty: &[&str] = &[];
    test_concat!("", empty);
    test_concat!("a", ["a"]);
    test_concat!("ab", ["a", "b"]);
    test_concat!("abc", ["", "a", "bc"]);
}

macro_rules! test_connect {
    ($expected: expr, $string: expr, $delim: expr) => {
        {
            let s = $string.connect($delim);
            assert_eq!($expected, s);
        }
    }
}

#[test]
fn test_connect_for_different_types() {
    test_connect!("a-b", ["a", "b"], "-");
    let hyphen = "-".to_string();
    test_connect!("a-b", [s("a"), s("b")], &*hyphen);
    test_connect!("a-b", vec!["a", "b"], &*hyphen);
    test_connect!("a-b", &*vec!["a", "b"], "-");
    test_connect!("a-b", vec![s("a"), s("b")], "-");
}

#[test]
fn test_connect_for_different_lengths() {
    let empty: &[&str] = &[];
    test_connect!("", empty, "-");
    test_connect!("a", ["a"], "-");
    test_connect!("a-b", ["a", "b"], "-");
    test_connect!("-a-bc", ["", "a", "bc"], "-");
}

#[test]
fn test_unsafe_slice() {
    assert_eq!("ab", unsafe {"abc".slice_unchecked(0, 2)});
    assert_eq!("bc", unsafe {"abc".slice_unchecked(1, 3)});
    assert_eq!("", unsafe {"abc".slice_unchecked(1, 1)});
    fn a_million_letter_a() -> String {
        let mut i = 0;
        let mut rs = String::new();
        while i < 100000 {
            rs.push_str("aaaaaaaaaa");
            i += 1;
        }
        rs
    }
    fn half_a_million_letter_a() -> String {
        let mut i = 0;
        let mut rs = String::new();
        while i < 100000 {
            rs.push_str("aaaaa");
            i += 1;
        }
        rs
    }
    let letters = a_million_letter_a();
    assert!(half_a_million_letter_a() ==
        unsafe {String::from_str(letters.slice_unchecked(
                                 0,
                                 500000))});
}

#[test]
fn test_starts_with() {
    assert!(("".starts_with("")));
    assert!(("abc".starts_with("")));
    assert!(("abc".starts_with("a")));
    assert!((!"a".starts_with("abc")));
    assert!((!"".starts_with("abc")));
    assert!((!"ödd".starts_with("-")));
    assert!(("ödd".starts_with("öd")));
}

#[test]
fn test_ends_with() {
    assert!(("".ends_with("")));
    assert!(("abc".ends_with("")));
    assert!(("abc".ends_with("c")));
    assert!((!"a".ends_with("abc")));
    assert!((!"".ends_with("abc")));
    assert!((!"ddö".ends_with("-")));
    assert!(("ddö".ends_with("dö")));
}

#[test]
fn test_is_empty() {
    assert!("".is_empty());
    assert!(!"a".is_empty());
}

#[test]
fn test_replace() {
    let a = "a";
    assert_eq!("".replace(a, "b"), String::from_str(""));
    assert_eq!("a".replace(a, "b"), String::from_str("b"));
    assert_eq!("ab".replace(a, "b"), String::from_str("bb"));
    let test = "test";
    assert!(" test test ".replace(test, "toast") ==
        String::from_str(" toast toast "));
    assert_eq!(" test test ".replace(test, ""), String::from_str("   "));
}

#[test]
fn test_replace_2a() {
    let data = "ประเทศไทย中华";
    let repl = "دولة الكويت";

    let a = "ประเ";
    let a2 = "دولة الكويتทศไทย中华";
    assert_eq!(data.replace(a, repl), a2);
}

#[test]
fn test_replace_2b() {
    let data = "ประเทศไทย中华";
    let repl = "دولة الكويت";

    let b = "ะเ";
    let b2 = "ปรدولة الكويتทศไทย中华";
    assert_eq!(data.replace(b, repl), b2);
}

#[test]
fn test_replace_2c() {
    let data = "ประเทศไทย中华";
    let repl = "دولة الكويت";

    let c = "中华";
    let c2 = "ประเทศไทยدولة الكويت";
    assert_eq!(data.replace(c, repl), c2);
}

#[test]
fn test_replace_2d() {
    let data = "ประเทศไทย中华";
    let repl = "دولة الكويت";

    let d = "ไท华";
    assert_eq!(data.replace(d, repl), data);
}

#[test]
fn test_slice() {
    assert_eq!("ab", &"abc"[0..2]);
    assert_eq!("bc", &"abc"[1..3]);
    assert_eq!("", &"abc"[1..1]);
    assert_eq!("\u{65e5}", &"\u{65e5}\u{672c}"[0..3]);

    let data = "ประเทศไทย中华";
    assert_eq!("ป", &data[0..3]);
    assert_eq!("ร", &data[3..6]);
    assert_eq!("", &data[3..3]);
    assert_eq!("华", &data[30..33]);

    fn a_million_letter_x() -> String {
        let mut i = 0;
        let mut rs = String::new();
        while i < 100000 {
            rs.push_str("华华华华华华华华华华");
            i += 1;
        }
        rs
    }
    fn half_a_million_letter_x() -> String {
        let mut i = 0;
        let mut rs = String::new();
        while i < 100000 {
            rs.push_str("华华华华华");
            i += 1;
        }
        rs
    }
    let letters = a_million_letter_x();
    assert!(half_a_million_letter_x() ==
        String::from_str(&letters[0..3 * 500000]));
}

#[test]
fn test_slice_2() {
    let ss = "中华Việt Nam";

    assert_eq!("华", &ss[3..6]);
    assert_eq!("Việt Nam", &ss[6..16]);

    assert_eq!("ab", &"abc"[0..2]);
    assert_eq!("bc", &"abc"[1..3]);
    assert_eq!("", &"abc"[1..1]);

    assert_eq!("中", &ss[0..3]);
    assert_eq!("华V", &ss[3..7]);
    assert_eq!("", &ss[3..3]);
    /*0: 中
      3: 华
      6: V
      7: i
      8: ệ
     11: t
     12:
     13: N
     14: a
     15: m */
}

#[test]
#[should_panic]
fn test_slice_fail() {
    &"中华Việt Nam"[0..2];
}

#[test]
fn test_slice_from() {
    assert_eq!(&"abcd"[0..], "abcd");
    assert_eq!(&"abcd"[2..], "cd");
    assert_eq!(&"abcd"[4..], "");
}
#[test]
fn test_slice_to() {
    assert_eq!(&"abcd"[..0], "");
    assert_eq!(&"abcd"[..2], "ab");
    assert_eq!(&"abcd"[..4], "abcd");
}

#[test]
fn test_trim_left_matches() {
    let v: &[char] = &[];
    assert_eq!(" *** foo *** ".trim_left_matches(v), " *** foo *** ");
    let chars: &[char] = &['*', ' '];
    assert_eq!(" *** foo *** ".trim_left_matches(chars), "foo *** ");
    assert_eq!(" ***  *** ".trim_left_matches(chars), "");
    assert_eq!("foo *** ".trim_left_matches(chars), "foo *** ");

    assert_eq!("11foo1bar11".trim_left_matches('1'), "foo1bar11");
    let chars: &[char] = &['1', '2'];
    assert_eq!("12foo1bar12".trim_left_matches(chars), "foo1bar12");
    assert_eq!("123foo1bar123".trim_left_matches(|c: char| c.is_numeric()), "foo1bar123");
}

#[test]
fn test_trim_right_matches() {
    let v: &[char] = &[];
    assert_eq!(" *** foo *** ".trim_right_matches(v), " *** foo *** ");
    let chars: &[char] = &['*', ' '];
    assert_eq!(" *** foo *** ".trim_right_matches(chars), " *** foo");
    assert_eq!(" ***  *** ".trim_right_matches(chars), "");
    assert_eq!(" *** foo".trim_right_matches(chars), " *** foo");

    assert_eq!("11foo1bar11".trim_right_matches('1'), "11foo1bar");
    let chars: &[char] = &['1', '2'];
    assert_eq!("12foo1bar12".trim_right_matches(chars), "12foo1bar");
    assert_eq!("123foo1bar123".trim_right_matches(|c: char| c.is_numeric()), "123foo1bar");
}

#[test]
fn test_trim_matches() {
    let v: &[char] = &[];
    assert_eq!(" *** foo *** ".trim_matches(v), " *** foo *** ");
    let chars: &[char] = &['*', ' '];
    assert_eq!(" *** foo *** ".trim_matches(chars), "foo");
    assert_eq!(" ***  *** ".trim_matches(chars), "");
    assert_eq!("foo".trim_matches(chars), "foo");

    assert_eq!("11foo1bar11".trim_matches('1'), "foo1bar");
    let chars: &[char] = &['1', '2'];
    assert_eq!("12foo1bar12".trim_matches(chars), "foo1bar");
    assert_eq!("123foo1bar123".trim_matches(|c: char| c.is_numeric()), "foo1bar");
}

#[test]
fn test_trim_left() {
    assert_eq!("".trim_left(), "");
    assert_eq!("a".trim_left(), "a");
    assert_eq!("    ".trim_left(), "");
    assert_eq!("     blah".trim_left(), "blah");
    assert_eq!("   \u{3000}  wut".trim_left(), "wut");
    assert_eq!("hey ".trim_left(), "hey ");
}

#[test]
fn test_trim_right() {
    assert_eq!("".trim_right(), "");
    assert_eq!("a".trim_right(), "a");
    assert_eq!("    ".trim_right(), "");
    assert_eq!("blah     ".trim_right(), "blah");
    assert_eq!("wut   \u{3000}  ".trim_right(), "wut");
    assert_eq!(" hey".trim_right(), " hey");
}

#[test]
fn test_trim() {
    assert_eq!("".trim(), "");
    assert_eq!("a".trim(), "a");
    assert_eq!("    ".trim(), "");
    assert_eq!("    blah     ".trim(), "blah");
    assert_eq!("\nwut   \u{3000}  ".trim(), "wut");
    assert_eq!(" hey dude ".trim(), "hey dude");
}

#[test]
fn test_is_whitespace() {
    assert!("".chars().all(|c| c.is_whitespace()));
    assert!(" ".chars().all(|c| c.is_whitespace()));
    assert!("\u{2009}".chars().all(|c| c.is_whitespace())); // Thin space
    assert!("  \n\t   ".chars().all(|c| c.is_whitespace()));
    assert!(!"   _   ".chars().all(|c| c.is_whitespace()));
}

#[test]
fn test_slice_shift_char() {
    let data = "ประเทศไทย中";
    assert_eq!(data.slice_shift_char(), Some(('ป', "ระเทศไทย中")));
}

#[test]
fn test_slice_shift_char_2() {
    let empty = "";
    assert_eq!(empty.slice_shift_char(), None);
}

#[test]
fn test_is_utf8() {
    // deny overlong encodings
    assert!(from_utf8(&[0xc0, 0x80]).is_err());
    assert!(from_utf8(&[0xc0, 0xae]).is_err());
    assert!(from_utf8(&[0xe0, 0x80, 0x80]).is_err());
    assert!(from_utf8(&[0xe0, 0x80, 0xaf]).is_err());
    assert!(from_utf8(&[0xe0, 0x81, 0x81]).is_err());
    assert!(from_utf8(&[0xf0, 0x82, 0x82, 0xac]).is_err());
    assert!(from_utf8(&[0xf4, 0x90, 0x80, 0x80]).is_err());

    // deny surrogates
    assert!(from_utf8(&[0xED, 0xA0, 0x80]).is_err());
    assert!(from_utf8(&[0xED, 0xBF, 0xBF]).is_err());

    assert!(from_utf8(&[0xC2, 0x80]).is_ok());
    assert!(from_utf8(&[0xDF, 0xBF]).is_ok());
    assert!(from_utf8(&[0xE0, 0xA0, 0x80]).is_ok());
    assert!(from_utf8(&[0xED, 0x9F, 0xBF]).is_ok());
    assert!(from_utf8(&[0xEE, 0x80, 0x80]).is_ok());
    assert!(from_utf8(&[0xEF, 0xBF, 0xBF]).is_ok());
    assert!(from_utf8(&[0xF0, 0x90, 0x80, 0x80]).is_ok());
    assert!(from_utf8(&[0xF4, 0x8F, 0xBF, 0xBF]).is_ok());
}

#[test]
fn test_is_utf16() {
    use unicode::str::is_utf16;

    macro_rules! pos {
        ($($e:expr),*) => { { $(assert!(is_utf16($e));)* } }
    }

    // non-surrogates
    pos!(&[0x0000],
         &[0x0001, 0x0002],
         &[0xD7FF],
         &[0xE000]);

    // surrogate pairs (randomly generated with Python 3's
    // .encode('utf-16be'))
    pos!(&[0xdb54, 0xdf16, 0xd880, 0xdee0, 0xdb6a, 0xdd45],
         &[0xd91f, 0xdeb1, 0xdb31, 0xdd84, 0xd8e2, 0xde14],
         &[0xdb9f, 0xdc26, 0xdb6f, 0xde58, 0xd850, 0xdfae]);

    // mixtures (also random)
    pos!(&[0xd921, 0xdcc2, 0x002d, 0x004d, 0xdb32, 0xdf65],
         &[0xdb45, 0xdd2d, 0x006a, 0xdacd, 0xddfe, 0x0006],
         &[0x0067, 0xd8ff, 0xddb7, 0x000f, 0xd900, 0xdc80]);

    // negative tests
    macro_rules! neg {
        ($($e:expr),*) => { { $(assert!(!is_utf16($e));)* } }
    }

    neg!(
        // surrogate + regular unit
        &[0xdb45, 0x0000],
        // surrogate + lead surrogate
        &[0xd900, 0xd900],
        // unterminated surrogate
        &[0xd8ff],
        // trail surrogate without a lead
        &[0xddb7]);

    // random byte sequences that Python 3's .decode('utf-16be')
    // failed on
    neg!(&[0x5b3d, 0x0141, 0xde9e, 0x8fdc, 0xc6e7],
         &[0xdf5a, 0x82a5, 0x62b9, 0xb447, 0x92f3],
         &[0xda4e, 0x42bc, 0x4462, 0xee98, 0xc2ca],
         &[0xbe00, 0xb04a, 0x6ecb, 0xdd89, 0xe278],
         &[0x0465, 0xab56, 0xdbb6, 0xa893, 0x665e],
         &[0x6b7f, 0x0a19, 0x40f4, 0xa657, 0xdcc5],
         &[0x9b50, 0xda5e, 0x24ec, 0x03ad, 0x6dee],
         &[0x8d17, 0xcaa7, 0xf4ae, 0xdf6e, 0xbed7],
         &[0xdaee, 0x2584, 0x7d30, 0xa626, 0x121a],
         &[0xd956, 0x4b43, 0x7570, 0xccd6, 0x4f4a],
         &[0x9dcf, 0x1b49, 0x4ba5, 0xfce9, 0xdffe],
         &[0x6572, 0xce53, 0xb05a, 0xf6af, 0xdacf],
         &[0x1b90, 0x728c, 0x9906, 0xdb68, 0xf46e],
         &[0x1606, 0xbeca, 0xbe76, 0x860f, 0xdfa5],
         &[0x8b4f, 0xde7a, 0xd220, 0x9fac, 0x2b6f],
         &[0xb8fe, 0xebbe, 0xda32, 0x1a5f, 0x8b8b],
         &[0x934b, 0x8956, 0xc434, 0x1881, 0xddf7],
         &[0x5a95, 0x13fc, 0xf116, 0xd89b, 0x93f9],
         &[0xd640, 0x71f1, 0xdd7d, 0x77eb, 0x1cd8],
         &[0x348b, 0xaef0, 0xdb2c, 0xebf1, 0x1282],
         &[0x50d7, 0xd824, 0x5010, 0xb369, 0x22ea]);
}

#[test]
fn test_as_bytes() {
    // no null
    let v = [
        224, 184, 168, 224, 185, 132, 224, 184, 151, 224, 184, 162, 228,
        184, 173, 229, 141, 142, 86, 105, 225, 187, 135, 116, 32, 78, 97,
        109
    ];
    let b: &[u8] = &[];
    assert_eq!("".as_bytes(), b);
    assert_eq!("abc".as_bytes(), b"abc");
    assert_eq!("ศไทย中华Việt Nam".as_bytes(), v);
}

#[test]
#[should_panic]
fn test_as_bytes_fail() {
    // Don't double free. (I'm not sure if this exercises the
    // original problem code path anymore.)
    let s = String::from_str("");
    let _bytes = s.as_bytes();
    panic!();
}

#[test]
fn test_as_ptr() {
    let buf = "hello".as_ptr();
    unsafe {
        assert_eq!(*buf.offset(0), b'h');
        assert_eq!(*buf.offset(1), b'e');
        assert_eq!(*buf.offset(2), b'l');
        assert_eq!(*buf.offset(3), b'l');
        assert_eq!(*buf.offset(4), b'o');
    }
}

#[test]
fn test_subslice_offset() {
    let a = "kernelsprite";
    let b = &a[7..a.len()];
    let c = &a[0..a.len() - 6];
    assert_eq!(a.subslice_offset(b), 7);
    assert_eq!(a.subslice_offset(c), 0);

    let string = "a\nb\nc";
    let lines: Vec<&str> = string.lines().collect();
    assert_eq!(string.subslice_offset(lines[0]), 0);
    assert_eq!(string.subslice_offset(lines[1]), 2);
    assert_eq!(string.subslice_offset(lines[2]), 4);
}

#[test]
#[should_panic]
fn test_subslice_offset_2() {
    let a = "alchemiter";
    let b = "cruxtruder";
    a.subslice_offset(b);
}

#[test]
fn vec_str_conversions() {
    let s1: String = String::from_str("All mimsy were the borogoves");

    let v: Vec<u8> = s1.as_bytes().to_vec();
    let s2: String = String::from_str(from_utf8(&v).unwrap());
    let mut i = 0;
    let n1 = s1.len();
    let n2 = v.len();
    assert_eq!(n1, n2);
    while i < n1 {
        let a: u8 = s1.as_bytes()[i];
        let b: u8 = s2.as_bytes()[i];
        debug!("{}", a);
        debug!("{}", b);
        assert_eq!(a, b);
        i += 1;
    }
}

#[test]
fn test_contains() {
    assert!("abcde".contains("bcd"));
    assert!("abcde".contains("abcd"));
    assert!("abcde".contains("bcde"));
    assert!("abcde".contains(""));
    assert!("".contains(""));
    assert!(!"abcde".contains("def"));
    assert!(!"".contains("a"));

    let data = "ประเทศไทย中华Việt Nam";
    assert!(data.contains("ประเ"));
    assert!(data.contains("ะเ"));
    assert!(data.contains("中华"));
    assert!(!data.contains("ไท华"));
}

#[test]
fn test_contains_char() {
    assert!("abc".contains('b'));
    assert!("a".contains('a'));
    assert!(!"abc".contains('d'));
    assert!(!"".contains('a'));
}

#[test]
fn test_char_at() {
    let s = "ศไทย中华Việt Nam";
    let v = vec!['ศ','ไ','ท','ย','中','华','V','i','ệ','t',' ','N','a','m'];
    let mut pos = 0;
    for ch in &v {
        assert!(s.char_at(pos) == *ch);
        pos += ch.to_string().len();
    }
}

#[test]
fn test_char_at_reverse() {
    let s = "ศไทย中华Việt Nam";
    let v = vec!['ศ','ไ','ท','ย','中','华','V','i','ệ','t',' ','N','a','m'];
    let mut pos = s.len();
    for ch in v.iter().rev() {
        assert!(s.char_at_reverse(pos) == *ch);
        pos -= ch.to_string().len();
    }
}

#[test]
fn test_escape_unicode() {
    assert_eq!("abc".escape_unicode(),
               String::from_str("\\u{61}\\u{62}\\u{63}"));
    assert_eq!("a c".escape_unicode(),
               String::from_str("\\u{61}\\u{20}\\u{63}"));
    assert_eq!("\r\n\t".escape_unicode(),
               String::from_str("\\u{d}\\u{a}\\u{9}"));
    assert_eq!("'\"\\".escape_unicode(),
               String::from_str("\\u{27}\\u{22}\\u{5c}"));
    assert_eq!("\x00\x01\u{fe}\u{ff}".escape_unicode(),
               String::from_str("\\u{0}\\u{1}\\u{fe}\\u{ff}"));
    assert_eq!("\u{100}\u{ffff}".escape_unicode(),
               String::from_str("\\u{100}\\u{ffff}"));
    assert_eq!("\u{10000}\u{10ffff}".escape_unicode(),
               String::from_str("\\u{10000}\\u{10ffff}"));
    assert_eq!("ab\u{fb00}".escape_unicode(),
               String::from_str("\\u{61}\\u{62}\\u{fb00}"));
    assert_eq!("\u{1d4ea}\r".escape_unicode(),
               String::from_str("\\u{1d4ea}\\u{d}"));
}

#[test]
fn test_escape_default() {
    assert_eq!("abc".escape_default(), String::from_str("abc"));
    assert_eq!("a c".escape_default(), String::from_str("a c"));
    assert_eq!("\r\n\t".escape_default(), String::from_str("\\r\\n\\t"));
    assert_eq!("'\"\\".escape_default(), String::from_str("\\'\\\"\\\\"));
    assert_eq!("\u{100}\u{ffff}".escape_default(),
               String::from_str("\\u{100}\\u{ffff}"));
    assert_eq!("\u{10000}\u{10ffff}".escape_default(),
               String::from_str("\\u{10000}\\u{10ffff}"));
    assert_eq!("ab\u{fb00}".escape_default(),
               String::from_str("ab\\u{fb00}"));
    assert_eq!("\u{1d4ea}\r".escape_default(),
               String::from_str("\\u{1d4ea}\\r"));
}

#[test]
fn test_total_ord() {
    "1234".cmp("123") == Greater;
    "123".cmp("1234") == Less;
    "1234".cmp("1234") == Equal;
    "12345555".cmp("123456") == Less;
    "22".cmp("1234") == Greater;
}

#[test]
fn test_char_range_at() {
    let data = "b¢€𤭢𤭢€¢b";
    assert_eq!('b', data.char_range_at(0).ch);
    assert_eq!('¢', data.char_range_at(1).ch);
    assert_eq!('€', data.char_range_at(3).ch);
    assert_eq!('𤭢', data.char_range_at(6).ch);
    assert_eq!('𤭢', data.char_range_at(10).ch);
    assert_eq!('€', data.char_range_at(14).ch);
    assert_eq!('¢', data.char_range_at(17).ch);
    assert_eq!('b', data.char_range_at(19).ch);
}

#[test]
fn test_char_range_at_reverse_underflow() {
    assert_eq!("abc".char_range_at_reverse(0).next, 0);
}

#[test]
fn test_iterator() {
    let s = "ศไทย中华Việt Nam";
    let v = ['ศ','ไ','ท','ย','中','华','V','i','ệ','t',' ','N','a','m'];

    let mut pos = 0;
    let it = s.chars();

    for c in it {
        assert_eq!(c, v[pos]);
        pos += 1;
    }
    assert_eq!(pos, v.len());
}

#[test]
fn test_rev_iterator() {
    let s = "ศไทย中华Việt Nam";
    let v = ['m', 'a', 'N', ' ', 't', 'ệ','i','V','华','中','ย','ท','ไ','ศ'];

    let mut pos = 0;
    let it = s.chars().rev();

    for c in it {
        assert_eq!(c, v[pos]);
        pos += 1;
    }
    assert_eq!(pos, v.len());
}

#[test]
fn test_chars_decoding() {
    let mut bytes = [0; 4];
    for c in (0..0x110000).filter_map(::std::char::from_u32) {
        let len = c.encode_utf8(&mut bytes).unwrap_or(0);
        let s = ::std::str::from_utf8(&bytes[..len]).unwrap();
        if Some(c) != s.chars().next() {
            panic!("character {:x}={} does not decode correctly", c as u32, c);
        }
    }
}

#[test]
fn test_chars_rev_decoding() {
    let mut bytes = [0; 4];
    for c in (0..0x110000).filter_map(::std::char::from_u32) {
        let len = c.encode_utf8(&mut bytes).unwrap_or(0);
        let s = ::std::str::from_utf8(&bytes[..len]).unwrap();
        if Some(c) != s.chars().rev().next() {
            panic!("character {:x}={} does not decode correctly", c as u32, c);
        }
    }
}

#[test]
fn test_iterator_clone() {
    let s = "ศไทย中华Việt Nam";
    let mut it = s.chars();
    it.next();
    assert!(it.clone().zip(it).all(|(x,y)| x == y));
}

#[test]
fn test_bytesator() {
    let s = "ศไทย中华Việt Nam";
    let v = [
        224, 184, 168, 224, 185, 132, 224, 184, 151, 224, 184, 162, 228,
        184, 173, 229, 141, 142, 86, 105, 225, 187, 135, 116, 32, 78, 97,
        109
    ];
    let mut pos = 0;

    for b in s.bytes() {
        assert_eq!(b, v[pos]);
        pos += 1;
    }
}

#[test]
fn test_bytes_revator() {
    let s = "ศไทย中华Việt Nam";
    let v = [
        224, 184, 168, 224, 185, 132, 224, 184, 151, 224, 184, 162, 228,
        184, 173, 229, 141, 142, 86, 105, 225, 187, 135, 116, 32, 78, 97,
        109
    ];
    let mut pos = v.len();

    for b in s.bytes().rev() {
        pos -= 1;
        assert_eq!(b, v[pos]);
    }
}

#[test]
fn test_char_indicesator() {
    let s = "ศไทย中华Việt Nam";
    let p = [0, 3, 6, 9, 12, 15, 18, 19, 20, 23, 24, 25, 26, 27];
    let v = ['ศ','ไ','ท','ย','中','华','V','i','ệ','t',' ','N','a','m'];

    let mut pos = 0;
    let it = s.char_indices();

    for c in it {
        assert_eq!(c, (p[pos], v[pos]));
        pos += 1;
    }
    assert_eq!(pos, v.len());
    assert_eq!(pos, p.len());
}

#[test]
fn test_char_indices_revator() {
    let s = "ศไทย中华Việt Nam";
    let p = [27, 26, 25, 24, 23, 20, 19, 18, 15, 12, 9, 6, 3, 0];
    let v = ['m', 'a', 'N', ' ', 't', 'ệ','i','V','华','中','ย','ท','ไ','ศ'];

    let mut pos = 0;
    let it = s.char_indices().rev();

    for c in it {
        assert_eq!(c, (p[pos], v[pos]));
        pos += 1;
    }
    assert_eq!(pos, v.len());
    assert_eq!(pos, p.len());
}

#[test]
fn test_splitn_char_iterator() {
    let data = "\nMäry häd ä little lämb\nLittle lämb\n";

    let split: Vec<&str> = data.splitn(3, ' ').collect();
    assert_eq!(split, ["\nMäry", "häd", "ä", "little lämb\nLittle lämb\n"]);

    let split: Vec<&str> = data.splitn(3, |c: char| c == ' ').collect();
    assert_eq!(split, ["\nMäry", "häd", "ä", "little lämb\nLittle lämb\n"]);

    // Unicode
    let split: Vec<&str> = data.splitn(3, 'ä').collect();
    assert_eq!(split, ["\nM", "ry h", "d ", " little lämb\nLittle lämb\n"]);

    let split: Vec<&str> = data.splitn(3, |c: char| c == 'ä').collect();
    assert_eq!(split, ["\nM", "ry h", "d ", " little lämb\nLittle lämb\n"]);
}

#[test]
fn test_split_char_iterator_no_trailing() {
    let data = "\nMäry häd ä little lämb\nLittle lämb\n";

    let split: Vec<&str> = data.split('\n').collect();
    assert_eq!(split, ["", "Märy häd ä little lämb", "Little lämb", ""]);

    let split: Vec<&str> = data.split_terminator('\n').collect();
    assert_eq!(split, ["", "Märy häd ä little lämb", "Little lämb"]);
}

#[test]
fn test_rsplit() {
    let data = "\nMäry häd ä little lämb\nLittle lämb\n";

    let split: Vec<&str> = data.rsplit(' ').collect();
    assert_eq!(split, ["lämb\n", "lämb\nLittle", "little", "ä", "häd", "\nMäry"]);

    let split: Vec<&str> = data.rsplit("lämb").collect();
    assert_eq!(split, ["\n", "\nLittle ", "\nMäry häd ä little "]);

    let split: Vec<&str> = data.rsplit(|c: char| c == 'ä').collect();
    assert_eq!(split, ["mb\n", "mb\nLittle l", " little l", "d ", "ry h", "\nM"]);
}

#[test]
fn test_rsplitn() {
    let data = "\nMäry häd ä little lämb\nLittle lämb\n";

    let split: Vec<&str> = data.rsplitn(1, ' ').collect();
    assert_eq!(split, ["lämb\n", "\nMäry häd ä little lämb\nLittle"]);

    let split: Vec<&str> = data.rsplitn(1, "lämb").collect();
    assert_eq!(split, ["\n", "\nMäry häd ä little lämb\nLittle "]);

    let split: Vec<&str> = data.rsplitn(1, |c: char| c == 'ä').collect();
    assert_eq!(split, ["mb\n", "\nMäry häd ä little lämb\nLittle l"]);
}

#[test]
fn test_words() {
    let data = "\n \tMäry   häd\tä  little lämb\nLittle lämb\n";
    let words: Vec<&str> = data.words().collect();
    assert_eq!(words, ["Märy", "häd", "ä", "little", "lämb", "Little", "lämb"])
}

#[test]
fn test_nfd_chars() {
    macro_rules! t {
        ($input: expr, $expected: expr) => {
            assert_eq!($input.nfd_chars().collect::<String>(), $expected);
        }
    }
    t!("abc", "abc");
    t!("\u{1e0b}\u{1c4}", "d\u{307}\u{1c4}");
    t!("\u{2026}", "\u{2026}");
    t!("\u{2126}", "\u{3a9}");
    t!("\u{1e0b}\u{323}", "d\u{323}\u{307}");
    t!("\u{1e0d}\u{307}", "d\u{323}\u{307}");
    t!("a\u{301}", "a\u{301}");
    t!("\u{301}a", "\u{301}a");
    t!("\u{d4db}", "\u{1111}\u{1171}\u{11b6}");
    t!("\u{ac1c}", "\u{1100}\u{1162}");
}

#[test]
fn test_nfkd_chars() {
    macro_rules! t {
        ($input: expr, $expected: expr) => {
            assert_eq!($input.nfkd_chars().collect::<String>(), $expected);
        }
    }
    t!("abc", "abc");
    t!("\u{1e0b}\u{1c4}", "d\u{307}DZ\u{30c}");
    t!("\u{2026}", "...");
    t!("\u{2126}", "\u{3a9}");
    t!("\u{1e0b}\u{323}", "d\u{323}\u{307}");
    t!("\u{1e0d}\u{307}", "d\u{323}\u{307}");
    t!("a\u{301}", "a\u{301}");
    t!("\u{301}a", "\u{301}a");
    t!("\u{d4db}", "\u{1111}\u{1171}\u{11b6}");
    t!("\u{ac1c}", "\u{1100}\u{1162}");
}

#[test]
fn test_nfc_chars() {
    macro_rules! t {
        ($input: expr, $expected: expr) => {
            assert_eq!($input.nfc_chars().collect::<String>(), $expected);
        }
    }
    t!("abc", "abc");
    t!("\u{1e0b}\u{1c4}", "\u{1e0b}\u{1c4}");
    t!("\u{2026}", "\u{2026}");
    t!("\u{2126}", "\u{3a9}");
    t!("\u{1e0b}\u{323}", "\u{1e0d}\u{307}");
    t!("\u{1e0d}\u{307}", "\u{1e0d}\u{307}");
    t!("a\u{301}", "\u{e1}");
    t!("\u{301}a", "\u{301}a");
    t!("\u{d4db}", "\u{d4db}");
    t!("\u{ac1c}", "\u{ac1c}");
    t!("a\u{300}\u{305}\u{315}\u{5ae}b", "\u{e0}\u{5ae}\u{305}\u{315}b");
}

#[test]
fn test_nfkc_chars() {
    macro_rules! t {
        ($input: expr, $expected: expr) => {
            assert_eq!($input.nfkc_chars().collect::<String>(), $expected);
        }
    }
    t!("abc", "abc");
    t!("\u{1e0b}\u{1c4}", "\u{1e0b}D\u{17d}");
    t!("\u{2026}", "...");
    t!("\u{2126}", "\u{3a9}");
    t!("\u{1e0b}\u{323}", "\u{1e0d}\u{307}");
    t!("\u{1e0d}\u{307}", "\u{1e0d}\u{307}");
    t!("a\u{301}", "\u{e1}");
    t!("\u{301}a", "\u{301}a");
    t!("\u{d4db}", "\u{d4db}");
    t!("\u{ac1c}", "\u{ac1c}");
    t!("a\u{300}\u{305}\u{315}\u{5ae}b", "\u{e0}\u{5ae}\u{305}\u{315}b");
}

#[test]
fn test_lines() {
    let data = "\nMäry häd ä little lämb\n\nLittle lämb\n";
    let lines: Vec<&str> = data.lines().collect();
    assert_eq!(lines, ["", "Märy häd ä little lämb", "", "Little lämb"]);

    let data = "\nMäry häd ä little lämb\n\nLittle lämb"; // no trailing \n
    let lines: Vec<&str> = data.lines().collect();
    assert_eq!(lines, ["", "Märy häd ä little lämb", "", "Little lämb"]);
}

#[test]
fn test_graphemes() {
    use std::iter::order;

    // official Unicode test data
    // from http://www.unicode.org/Public/UCD/latest/ucd/auxiliary/GraphemeBreakTest.txt
    let test_same: [(_, &[_]); 325] = [
        ("\u{20}\u{20}", &["\u{20}", "\u{20}"]),
        ("\u{20}\u{308}\u{20}", &["\u{20}\u{308}", "\u{20}"]),
        ("\u{20}\u{D}", &["\u{20}", "\u{D}"]),
        ("\u{20}\u{308}\u{D}", &["\u{20}\u{308}", "\u{D}"]),
        ("\u{20}\u{A}", &["\u{20}", "\u{A}"]),
        ("\u{20}\u{308}\u{A}", &["\u{20}\u{308}", "\u{A}"]),
        ("\u{20}\u{1}", &["\u{20}", "\u{1}"]),
        ("\u{20}\u{308}\u{1}", &["\u{20}\u{308}", "\u{1}"]),
        ("\u{20}\u{300}", &["\u{20}\u{300}"]),
        ("\u{20}\u{308}\u{300}", &["\u{20}\u{308}\u{300}"]),
        ("\u{20}\u{1100}", &["\u{20}", "\u{1100}"]),
        ("\u{20}\u{308}\u{1100}", &["\u{20}\u{308}", "\u{1100}"]),
        ("\u{20}\u{1160}", &["\u{20}", "\u{1160}"]),
        ("\u{20}\u{308}\u{1160}", &["\u{20}\u{308}", "\u{1160}"]),
        ("\u{20}\u{11A8}", &["\u{20}", "\u{11A8}"]),
        ("\u{20}\u{308}\u{11A8}", &["\u{20}\u{308}", "\u{11A8}"]),
        ("\u{20}\u{AC00}", &["\u{20}", "\u{AC00}"]),
        ("\u{20}\u{308}\u{AC00}", &["\u{20}\u{308}", "\u{AC00}"]),
        ("\u{20}\u{AC01}", &["\u{20}", "\u{AC01}"]),
        ("\u{20}\u{308}\u{AC01}", &["\u{20}\u{308}", "\u{AC01}"]),
        ("\u{20}\u{1F1E6}", &["\u{20}", "\u{1F1E6}"]),
        ("\u{20}\u{308}\u{1F1E6}", &["\u{20}\u{308}", "\u{1F1E6}"]),
        ("\u{20}\u{378}", &["\u{20}", "\u{378}"]),
        ("\u{20}\u{308}\u{378}", &["\u{20}\u{308}", "\u{378}"]),
        ("\u{D}\u{20}", &["\u{D}", "\u{20}"]),
        ("\u{D}\u{308}\u{20}", &["\u{D}", "\u{308}", "\u{20}"]),
        ("\u{D}\u{D}", &["\u{D}", "\u{D}"]),
        ("\u{D}\u{308}\u{D}", &["\u{D}", "\u{308}", "\u{D}"]),
        ("\u{D}\u{A}", &["\u{D}\u{A}"]),
        ("\u{D}\u{308}\u{A}", &["\u{D}", "\u{308}", "\u{A}"]),
        ("\u{D}\u{1}", &["\u{D}", "\u{1}"]),
        ("\u{D}\u{308}\u{1}", &["\u{D}", "\u{308}", "\u{1}"]),
        ("\u{D}\u{300}", &["\u{D}", "\u{300}"]),
        ("\u{D}\u{308}\u{300}", &["\u{D}", "\u{308}\u{300}"]),
        ("\u{D}\u{903}", &["\u{D}", "\u{903}"]),
        ("\u{D}\u{1100}", &["\u{D}", "\u{1100}"]),
        ("\u{D}\u{308}\u{1100}", &["\u{D}", "\u{308}", "\u{1100}"]),
        ("\u{D}\u{1160}", &["\u{D}", "\u{1160}"]),
        ("\u{D}\u{308}\u{1160}", &["\u{D}", "\u{308}", "\u{1160}"]),
        ("\u{D}\u{11A8}", &["\u{D}", "\u{11A8}"]),
        ("\u{D}\u{308}\u{11A8}", &["\u{D}", "\u{308}", "\u{11A8}"]),
        ("\u{D}\u{AC00}", &["\u{D}", "\u{AC00}"]),
        ("\u{D}\u{308}\u{AC00}", &["\u{D}", "\u{308}", "\u{AC00}"]),
        ("\u{D}\u{AC01}", &["\u{D}", "\u{AC01}"]),
        ("\u{D}\u{308}\u{AC01}", &["\u{D}", "\u{308}", "\u{AC01}"]),
        ("\u{D}\u{1F1E6}", &["\u{D}", "\u{1F1E6}"]),
        ("\u{D}\u{308}\u{1F1E6}", &["\u{D}", "\u{308}", "\u{1F1E6}"]),
        ("\u{D}\u{378}", &["\u{D}", "\u{378}"]),
        ("\u{D}\u{308}\u{378}", &["\u{D}", "\u{308}", "\u{378}"]),
        ("\u{A}\u{20}", &["\u{A}", "\u{20}"]),
        ("\u{A}\u{308}\u{20}", &["\u{A}", "\u{308}", "\u{20}"]),
        ("\u{A}\u{D}", &["\u{A}", "\u{D}"]),
        ("\u{A}\u{308}\u{D}", &["\u{A}", "\u{308}", "\u{D}"]),
        ("\u{A}\u{A}", &["\u{A}", "\u{A}"]),
        ("\u{A}\u{308}\u{A}", &["\u{A}", "\u{308}", "\u{A}"]),
        ("\u{A}\u{1}", &["\u{A}", "\u{1}"]),
        ("\u{A}\u{308}\u{1}", &["\u{A}", "\u{308}", "\u{1}"]),
        ("\u{A}\u{300}", &["\u{A}", "\u{300}"]),
        ("\u{A}\u{308}\u{300}", &["\u{A}", "\u{308}\u{300}"]),
        ("\u{A}\u{903}", &["\u{A}", "\u{903}"]),
        ("\u{A}\u{1100}", &["\u{A}", "\u{1100}"]),
        ("\u{A}\u{308}\u{1100}", &["\u{A}", "\u{308}", "\u{1100}"]),
        ("\u{A}\u{1160}", &["\u{A}", "\u{1160}"]),
        ("\u{A}\u{308}\u{1160}", &["\u{A}", "\u{308}", "\u{1160}"]),
        ("\u{A}\u{11A8}", &["\u{A}", "\u{11A8}"]),
        ("\u{A}\u{308}\u{11A8}", &["\u{A}", "\u{308}", "\u{11A8}"]),
        ("\u{A}\u{AC00}", &["\u{A}", "\u{AC00}"]),
        ("\u{A}\u{308}\u{AC00}", &["\u{A}", "\u{308}", "\u{AC00}"]),
        ("\u{A}\u{AC01}", &["\u{A}", "\u{AC01}"]),
        ("\u{A}\u{308}\u{AC01}", &["\u{A}", "\u{308}", "\u{AC01}"]),
        ("\u{A}\u{1F1E6}", &["\u{A}", "\u{1F1E6}"]),
        ("\u{A}\u{308}\u{1F1E6}", &["\u{A}", "\u{308}", "\u{1F1E6}"]),
        ("\u{A}\u{378}", &["\u{A}", "\u{378}"]),
        ("\u{A}\u{308}\u{378}", &["\u{A}", "\u{308}", "\u{378}"]),
        ("\u{1}\u{20}", &["\u{1}", "\u{20}"]),
        ("\u{1}\u{308}\u{20}", &["\u{1}", "\u{308}", "\u{20}"]),
        ("\u{1}\u{D}", &["\u{1}", "\u{D}"]),
        ("\u{1}\u{308}\u{D}", &["\u{1}", "\u{308}", "\u{D}"]),
        ("\u{1}\u{A}", &["\u{1}", "\u{A}"]),
        ("\u{1}\u{308}\u{A}", &["\u{1}", "\u{308}", "\u{A}"]),
        ("\u{1}\u{1}", &["\u{1}", "\u{1}"]),
        ("\u{1}\u{308}\u{1}", &["\u{1}", "\u{308}", "\u{1}"]),
        ("\u{1}\u{300}", &["\u{1}", "\u{300}"]),
        ("\u{1}\u{308}\u{300}", &["\u{1}", "\u{308}\u{300}"]),
        ("\u{1}\u{903}", &["\u{1}", "\u{903}"]),
        ("\u{1}\u{1100}", &["\u{1}", "\u{1100}"]),
        ("\u{1}\u{308}\u{1100}", &["\u{1}", "\u{308}", "\u{1100}"]),
        ("\u{1}\u{1160}", &["\u{1}", "\u{1160}"]),
        ("\u{1}\u{308}\u{1160}", &["\u{1}", "\u{308}", "\u{1160}"]),
        ("\u{1}\u{11A8}", &["\u{1}", "\u{11A8}"]),
        ("\u{1}\u{308}\u{11A8}", &["\u{1}", "\u{308}", "\u{11A8}"]),
        ("\u{1}\u{AC00}", &["\u{1}", "\u{AC00}"]),
        ("\u{1}\u{308}\u{AC00}", &["\u{1}", "\u{308}", "\u{AC00}"]),
        ("\u{1}\u{AC01}", &["\u{1}", "\u{AC01}"]),
        ("\u{1}\u{308}\u{AC01}", &["\u{1}", "\u{308}", "\u{AC01}"]),
        ("\u{1}\u{1F1E6}", &["\u{1}", "\u{1F1E6}"]),
        ("\u{1}\u{308}\u{1F1E6}", &["\u{1}", "\u{308}", "\u{1F1E6}"]),
        ("\u{1}\u{378}", &["\u{1}", "\u{378}"]),
        ("\u{1}\u{308}\u{378}", &["\u{1}", "\u{308}", "\u{378}"]),
        ("\u{300}\u{20}", &["\u{300}", "\u{20}"]),
        ("\u{300}\u{308}\u{20}", &["\u{300}\u{308}", "\u{20}"]),
        ("\u{300}\u{D}", &["\u{300}", "\u{D}"]),
        ("\u{300}\u{308}\u{D}", &["\u{300}\u{308}", "\u{D}"]),
        ("\u{300}\u{A}", &["\u{300}", "\u{A}"]),
        ("\u{300}\u{308}\u{A}", &["\u{300}\u{308}", "\u{A}"]),
        ("\u{300}\u{1}", &["\u{300}", "\u{1}"]),
        ("\u{300}\u{308}\u{1}", &["\u{300}\u{308}", "\u{1}"]),
        ("\u{300}\u{300}", &["\u{300}\u{300}"]),
        ("\u{300}\u{308}\u{300}", &["\u{300}\u{308}\u{300}"]),
        ("\u{300}\u{1100}", &["\u{300}", "\u{1100}"]),
        ("\u{300}\u{308}\u{1100}", &["\u{300}\u{308}", "\u{1100}"]),
        ("\u{300}\u{1160}", &["\u{300}", "\u{1160}"]),
        ("\u{300}\u{308}\u{1160}", &["\u{300}\u{308}", "\u{1160}"]),
        ("\u{300}\u{11A8}", &["\u{300}", "\u{11A8}"]),
        ("\u{300}\u{308}\u{11A8}", &["\u{300}\u{308}", "\u{11A8}"]),
        ("\u{300}\u{AC00}", &["\u{300}", "\u{AC00}"]),
        ("\u{300}\u{308}\u{AC00}", &["\u{300}\u{308}", "\u{AC00}"]),
        ("\u{300}\u{AC01}", &["\u{300}", "\u{AC01}"]),
        ("\u{300}\u{308}\u{AC01}", &["\u{300}\u{308}", "\u{AC01}"]),
        ("\u{300}\u{1F1E6}", &["\u{300}", "\u{1F1E6}"]),
        ("\u{300}\u{308}\u{1F1E6}", &["\u{300}\u{308}", "\u{1F1E6}"]),
        ("\u{300}\u{378}", &["\u{300}", "\u{378}"]),
        ("\u{300}\u{308}\u{378}", &["\u{300}\u{308}", "\u{378}"]),
        ("\u{903}\u{20}", &["\u{903}", "\u{20}"]),
        ("\u{903}\u{308}\u{20}", &["\u{903}\u{308}", "\u{20}"]),
        ("\u{903}\u{D}", &["\u{903}", "\u{D}"]),
        ("\u{903}\u{308}\u{D}", &["\u{903}\u{308}", "\u{D}"]),
        ("\u{903}\u{A}", &["\u{903}", "\u{A}"]),
        ("\u{903}\u{308}\u{A}", &["\u{903}\u{308}", "\u{A}"]),
        ("\u{903}\u{1}", &["\u{903}", "\u{1}"]),
        ("\u{903}\u{308}\u{1}", &["\u{903}\u{308}", "\u{1}"]),
        ("\u{903}\u{300}", &["\u{903}\u{300}"]),
        ("\u{903}\u{308}\u{300}", &["\u{903}\u{308}\u{300}"]),
        ("\u{903}\u{1100}", &["\u{903}", "\u{1100}"]),
        ("\u{903}\u{308}\u{1100}", &["\u{903}\u{308}", "\u{1100}"]),
        ("\u{903}\u{1160}", &["\u{903}", "\u{1160}"]),
        ("\u{903}\u{308}\u{1160}", &["\u{903}\u{308}", "\u{1160}"]),
        ("\u{903}\u{11A8}", &["\u{903}", "\u{11A8}"]),
        ("\u{903}\u{308}\u{11A8}", &["\u{903}\u{308}", "\u{11A8}"]),
        ("\u{903}\u{AC00}", &["\u{903}", "\u{AC00}"]),
        ("\u{903}\u{308}\u{AC00}", &["\u{903}\u{308}", "\u{AC00}"]),
        ("\u{903}\u{AC01}", &["\u{903}", "\u{AC01}"]),
        ("\u{903}\u{308}\u{AC01}", &["\u{903}\u{308}", "\u{AC01}"]),
        ("\u{903}\u{1F1E6}", &["\u{903}", "\u{1F1E6}"]),
        ("\u{903}\u{308}\u{1F1E6}", &["\u{903}\u{308}", "\u{1F1E6}"]),
        ("\u{903}\u{378}", &["\u{903}", "\u{378}"]),
        ("\u{903}\u{308}\u{378}", &["\u{903}\u{308}", "\u{378}"]),
        ("\u{1100}\u{20}", &["\u{1100}", "\u{20}"]),
        ("\u{1100}\u{308}\u{20}", &["\u{1100}\u{308}", "\u{20}"]),
        ("\u{1100}\u{D}", &["\u{1100}", "\u{D}"]),
        ("\u{1100}\u{308}\u{D}", &["\u{1100}\u{308}", "\u{D}"]),
        ("\u{1100}\u{A}", &["\u{1100}", "\u{A}"]),
        ("\u{1100}\u{308}\u{A}", &["\u{1100}\u{308}", "\u{A}"]),
        ("\u{1100}\u{1}", &["\u{1100}", "\u{1}"]),
        ("\u{1100}\u{308}\u{1}", &["\u{1100}\u{308}", "\u{1}"]),
        ("\u{1100}\u{300}", &["\u{1100}\u{300}"]),
        ("\u{1100}\u{308}\u{300}", &["\u{1100}\u{308}\u{300}"]),
        ("\u{1100}\u{1100}", &["\u{1100}\u{1100}"]),
        ("\u{1100}\u{308}\u{1100}", &["\u{1100}\u{308}", "\u{1100}"]),
        ("\u{1100}\u{1160}", &["\u{1100}\u{1160}"]),
        ("\u{1100}\u{308}\u{1160}", &["\u{1100}\u{308}", "\u{1160}"]),
        ("\u{1100}\u{11A8}", &["\u{1100}", "\u{11A8}"]),
        ("\u{1100}\u{308}\u{11A8}", &["\u{1100}\u{308}", "\u{11A8}"]),
        ("\u{1100}\u{AC00}", &["\u{1100}\u{AC00}"]),
        ("\u{1100}\u{308}\u{AC00}", &["\u{1100}\u{308}", "\u{AC00}"]),
        ("\u{1100}\u{AC01}", &["\u{1100}\u{AC01}"]),
        ("\u{1100}\u{308}\u{AC01}", &["\u{1100}\u{308}", "\u{AC01}"]),
        ("\u{1100}\u{1F1E6}", &["\u{1100}", "\u{1F1E6}"]),
        ("\u{1100}\u{308}\u{1F1E6}", &["\u{1100}\u{308}", "\u{1F1E6}"]),
        ("\u{1100}\u{378}", &["\u{1100}", "\u{378}"]),
        ("\u{1100}\u{308}\u{378}", &["\u{1100}\u{308}", "\u{378}"]),
        ("\u{1160}\u{20}", &["\u{1160}", "\u{20}"]),
        ("\u{1160}\u{308}\u{20}", &["\u{1160}\u{308}", "\u{20}"]),
        ("\u{1160}\u{D}", &["\u{1160}", "\u{D}"]),
        ("\u{1160}\u{308}\u{D}", &["\u{1160}\u{308}", "\u{D}"]),
        ("\u{1160}\u{A}", &["\u{1160}", "\u{A}"]),
        ("\u{1160}\u{308}\u{A}", &["\u{1160}\u{308}", "\u{A}"]),
        ("\u{1160}\u{1}", &["\u{1160}", "\u{1}"]),
        ("\u{1160}\u{308}\u{1}", &["\u{1160}\u{308}", "\u{1}"]),
        ("\u{1160}\u{300}", &["\u{1160}\u{300}"]),
        ("\u{1160}\u{308}\u{300}", &["\u{1160}\u{308}\u{300}"]),
        ("\u{1160}\u{1100}", &["\u{1160}", "\u{1100}"]),
        ("\u{1160}\u{308}\u{1100}", &["\u{1160}\u{308}", "\u{1100}"]),
        ("\u{1160}\u{1160}", &["\u{1160}\u{1160}"]),
        ("\u{1160}\u{308}\u{1160}", &["\u{1160}\u{308}", "\u{1160}"]),
        ("\u{1160}\u{11A8}", &["\u{1160}\u{11A8}"]),
        ("\u{1160}\u{308}\u{11A8}", &["\u{1160}\u{308}", "\u{11A8}"]),
        ("\u{1160}\u{AC00}", &["\u{1160}", "\u{AC00}"]),
        ("\u{1160}\u{308}\u{AC00}", &["\u{1160}\u{308}", "\u{AC00}"]),
        ("\u{1160}\u{AC01}", &["\u{1160}", "\u{AC01}"]),
        ("\u{1160}\u{308}\u{AC01}", &["\u{1160}\u{308}", "\u{AC01}"]),
        ("\u{1160}\u{1F1E6}", &["\u{1160}", "\u{1F1E6}"]),
        ("\u{1160}\u{308}\u{1F1E6}", &["\u{1160}\u{308}", "\u{1F1E6}"]),
        ("\u{1160}\u{378}", &["\u{1160}", "\u{378}"]),
        ("\u{1160}\u{308}\u{378}", &["\u{1160}\u{308}", "\u{378}"]),
        ("\u{11A8}\u{20}", &["\u{11A8}", "\u{20}"]),
        ("\u{11A8}\u{308}\u{20}", &["\u{11A8}\u{308}", "\u{20}"]),
        ("\u{11A8}\u{D}", &["\u{11A8}", "\u{D}"]),
        ("\u{11A8}\u{308}\u{D}", &["\u{11A8}\u{308}", "\u{D}"]),
        ("\u{11A8}\u{A}", &["\u{11A8}", "\u{A}"]),
        ("\u{11A8}\u{308}\u{A}", &["\u{11A8}\u{308}", "\u{A}"]),
        ("\u{11A8}\u{1}", &["\u{11A8}", "\u{1}"]),
        ("\u{11A8}\u{308}\u{1}", &["\u{11A8}\u{308}", "\u{1}"]),
        ("\u{11A8}\u{300}", &["\u{11A8}\u{300}"]),
        ("\u{11A8}\u{308}\u{300}", &["\u{11A8}\u{308}\u{300}"]),
        ("\u{11A8}\u{1100}", &["\u{11A8}", "\u{1100}"]),
        ("\u{11A8}\u{308}\u{1100}", &["\u{11A8}\u{308}", "\u{1100}"]),
        ("\u{11A8}\u{1160}", &["\u{11A8}", "\u{1160}"]),
        ("\u{11A8}\u{308}\u{1160}", &["\u{11A8}\u{308}", "\u{1160}"]),
        ("\u{11A8}\u{11A8}", &["\u{11A8}\u{11A8}"]),
        ("\u{11A8}\u{308}\u{11A8}", &["\u{11A8}\u{308}", "\u{11A8}"]),
        ("\u{11A8}\u{AC00}", &["\u{11A8}", "\u{AC00}"]),
        ("\u{11A8}\u{308}\u{AC00}", &["\u{11A8}\u{308}", "\u{AC00}"]),
        ("\u{11A8}\u{AC01}", &["\u{11A8}", "\u{AC01}"]),
        ("\u{11A8}\u{308}\u{AC01}", &["\u{11A8}\u{308}", "\u{AC01}"]),
        ("\u{11A8}\u{1F1E6}", &["\u{11A8}", "\u{1F1E6}"]),
        ("\u{11A8}\u{308}\u{1F1E6}", &["\u{11A8}\u{308}", "\u{1F1E6}"]),
        ("\u{11A8}\u{378}", &["\u{11A8}", "\u{378}"]),
        ("\u{11A8}\u{308}\u{378}", &["\u{11A8}\u{308}", "\u{378}"]),
        ("\u{AC00}\u{20}", &["\u{AC00}", "\u{20}"]),
        ("\u{AC00}\u{308}\u{20}", &["\u{AC00}\u{308}", "\u{20}"]),
        ("\u{AC00}\u{D}", &["\u{AC00}", "\u{D}"]),
        ("\u{AC00}\u{308}\u{D}", &["\u{AC00}\u{308}", "\u{D}"]),
        ("\u{AC00}\u{A}", &["\u{AC00}", "\u{A}"]),
        ("\u{AC00}\u{308}\u{A}", &["\u{AC00}\u{308}", "\u{A}"]),
        ("\u{AC00}\u{1}", &["\u{AC00}", "\u{1}"]),
        ("\u{AC00}\u{308}\u{1}", &["\u{AC00}\u{308}", "\u{1}"]),
        ("\u{AC00}\u{300}", &["\u{AC00}\u{300}"]),
        ("\u{AC00}\u{308}\u{300}", &["\u{AC00}\u{308}\u{300}"]),
        ("\u{AC00}\u{1100}", &["\u{AC00}", "\u{1100}"]),
        ("\u{AC00}\u{308}\u{1100}", &["\u{AC00}\u{308}", "\u{1100}"]),
        ("\u{AC00}\u{1160}", &["\u{AC00}\u{1160}"]),
        ("\u{AC00}\u{308}\u{1160}", &["\u{AC00}\u{308}", "\u{1160}"]),
        ("\u{AC00}\u{11A8}", &["\u{AC00}\u{11A8}"]),
        ("\u{AC00}\u{308}\u{11A8}", &["\u{AC00}\u{308}", "\u{11A8}"]),
        ("\u{AC00}\u{AC00}", &["\u{AC00}", "\u{AC00}"]),
        ("\u{AC00}\u{308}\u{AC00}", &["\u{AC00}\u{308}", "\u{AC00}"]),
        ("\u{AC00}\u{AC01}", &["\u{AC00}", "\u{AC01}"]),
        ("\u{AC00}\u{308}\u{AC01}", &["\u{AC00}\u{308}", "\u{AC01}"]),
        ("\u{AC00}\u{1F1E6}", &["\u{AC00}", "\u{1F1E6}"]),
        ("\u{AC00}\u{308}\u{1F1E6}", &["\u{AC00}\u{308}", "\u{1F1E6}"]),
        ("\u{AC00}\u{378}", &["\u{AC00}", "\u{378}"]),
        ("\u{AC00}\u{308}\u{378}", &["\u{AC00}\u{308}", "\u{378}"]),
        ("\u{AC01}\u{20}", &["\u{AC01}", "\u{20}"]),
        ("\u{AC01}\u{308}\u{20}", &["\u{AC01}\u{308}", "\u{20}"]),
        ("\u{AC01}\u{D}", &["\u{AC01}", "\u{D}"]),
        ("\u{AC01}\u{308}\u{D}", &["\u{AC01}\u{308}", "\u{D}"]),
        ("\u{AC01}\u{A}", &["\u{AC01}", "\u{A}"]),
        ("\u{AC01}\u{308}\u{A}", &["\u{AC01}\u{308}", "\u{A}"]),
        ("\u{AC01}\u{1}", &["\u{AC01}", "\u{1}"]),
        ("\u{AC01}\u{308}\u{1}", &["\u{AC01}\u{308}", "\u{1}"]),
        ("\u{AC01}\u{300}", &["\u{AC01}\u{300}"]),
        ("\u{AC01}\u{308}\u{300}", &["\u{AC01}\u{308}\u{300}"]),
        ("\u{AC01}\u{1100}", &["\u{AC01}", "\u{1100}"]),
        ("\u{AC01}\u{308}\u{1100}", &["\u{AC01}\u{308}", "\u{1100}"]),
        ("\u{AC01}\u{1160}", &["\u{AC01}", "\u{1160}"]),
        ("\u{AC01}\u{308}\u{1160}", &["\u{AC01}\u{308}", "\u{1160}"]),
        ("\u{AC01}\u{11A8}", &["\u{AC01}\u{11A8}"]),
        ("\u{AC01}\u{308}\u{11A8}", &["\u{AC01}\u{308}", "\u{11A8}"]),
        ("\u{AC01}\u{AC00}", &["\u{AC01}", "\u{AC00}"]),
        ("\u{AC01}\u{308}\u{AC00}", &["\u{AC01}\u{308}", "\u{AC00}"]),
        ("\u{AC01}\u{AC01}", &["\u{AC01}", "\u{AC01}"]),
        ("\u{AC01}\u{308}\u{AC01}", &["\u{AC01}\u{308}", "\u{AC01}"]),
        ("\u{AC01}\u{1F1E6}", &["\u{AC01}", "\u{1F1E6}"]),
        ("\u{AC01}\u{308}\u{1F1E6}", &["\u{AC01}\u{308}", "\u{1F1E6}"]),
        ("\u{AC01}\u{378}", &["\u{AC01}", "\u{378}"]),
        ("\u{AC01}\u{308}\u{378}", &["\u{AC01}\u{308}", "\u{378}"]),
        ("\u{1F1E6}\u{20}", &["\u{1F1E6}", "\u{20}"]),
        ("\u{1F1E6}\u{308}\u{20}", &["\u{1F1E6}\u{308}", "\u{20}"]),
        ("\u{1F1E6}\u{D}", &["\u{1F1E6}", "\u{D}"]),
        ("\u{1F1E6}\u{308}\u{D}", &["\u{1F1E6}\u{308}", "\u{D}"]),
        ("\u{1F1E6}\u{A}", &["\u{1F1E6}", "\u{A}"]),
        ("\u{1F1E6}\u{308}\u{A}", &["\u{1F1E6}\u{308}", "\u{A}"]),
        ("\u{1F1E6}\u{1}", &["\u{1F1E6}", "\u{1}"]),
        ("\u{1F1E6}\u{308}\u{1}", &["\u{1F1E6}\u{308}", "\u{1}"]),
        ("\u{1F1E6}\u{300}", &["\u{1F1E6}\u{300}"]),
        ("\u{1F1E6}\u{308}\u{300}", &["\u{1F1E6}\u{308}\u{300}"]),
        ("\u{1F1E6}\u{1100}", &["\u{1F1E6}", "\u{1100}"]),
        ("\u{1F1E6}\u{308}\u{1100}", &["\u{1F1E6}\u{308}", "\u{1100}"]),
        ("\u{1F1E6}\u{1160}", &["\u{1F1E6}", "\u{1160}"]),
        ("\u{1F1E6}\u{308}\u{1160}", &["\u{1F1E6}\u{308}", "\u{1160}"]),
        ("\u{1F1E6}\u{11A8}", &["\u{1F1E6}", "\u{11A8}"]),
        ("\u{1F1E6}\u{308}\u{11A8}", &["\u{1F1E6}\u{308}", "\u{11A8}"]),
        ("\u{1F1E6}\u{AC00}", &["\u{1F1E6}", "\u{AC00}"]),
        ("\u{1F1E6}\u{308}\u{AC00}", &["\u{1F1E6}\u{308}", "\u{AC00}"]),
        ("\u{1F1E6}\u{AC01}", &["\u{1F1E6}", "\u{AC01}"]),
        ("\u{1F1E6}\u{308}\u{AC01}", &["\u{1F1E6}\u{308}", "\u{AC01}"]),
        ("\u{1F1E6}\u{1F1E6}", &["\u{1F1E6}\u{1F1E6}"]),
        ("\u{1F1E6}\u{308}\u{1F1E6}", &["\u{1F1E6}\u{308}", "\u{1F1E6}"]),
        ("\u{1F1E6}\u{378}", &["\u{1F1E6}", "\u{378}"]),
        ("\u{1F1E6}\u{308}\u{378}", &["\u{1F1E6}\u{308}", "\u{378}"]),
        ("\u{378}\u{20}", &["\u{378}", "\u{20}"]),
        ("\u{378}\u{308}\u{20}", &["\u{378}\u{308}", "\u{20}"]),
        ("\u{378}\u{D}", &["\u{378}", "\u{D}"]),
        ("\u{378}\u{308}\u{D}", &["\u{378}\u{308}", "\u{D}"]),
        ("\u{378}\u{A}", &["\u{378}", "\u{A}"]),
        ("\u{378}\u{308}\u{A}", &["\u{378}\u{308}", "\u{A}"]),
        ("\u{378}\u{1}", &["\u{378}", "\u{1}"]),
        ("\u{378}\u{308}\u{1}", &["\u{378}\u{308}", "\u{1}"]),
        ("\u{378}\u{300}", &["\u{378}\u{300}"]),
        ("\u{378}\u{308}\u{300}", &["\u{378}\u{308}\u{300}"]),
        ("\u{378}\u{1100}", &["\u{378}", "\u{1100}"]),
        ("\u{378}\u{308}\u{1100}", &["\u{378}\u{308}", "\u{1100}"]),
        ("\u{378}\u{1160}", &["\u{378}", "\u{1160}"]),
        ("\u{378}\u{308}\u{1160}", &["\u{378}\u{308}", "\u{1160}"]),
        ("\u{378}\u{11A8}", &["\u{378}", "\u{11A8}"]),
        ("\u{378}\u{308}\u{11A8}", &["\u{378}\u{308}", "\u{11A8}"]),
        ("\u{378}\u{AC00}", &["\u{378}", "\u{AC00}"]),
        ("\u{378}\u{308}\u{AC00}", &["\u{378}\u{308}", "\u{AC00}"]),
        ("\u{378}\u{AC01}", &["\u{378}", "\u{AC01}"]),
        ("\u{378}\u{308}\u{AC01}", &["\u{378}\u{308}", "\u{AC01}"]),
        ("\u{378}\u{1F1E6}", &["\u{378}", "\u{1F1E6}"]),
        ("\u{378}\u{308}\u{1F1E6}", &["\u{378}\u{308}", "\u{1F1E6}"]),
        ("\u{378}\u{378}", &["\u{378}", "\u{378}"]),
        ("\u{378}\u{308}\u{378}", &["\u{378}\u{308}", "\u{378}"]),
        ("\u{61}\u{1F1E6}\u{62}", &["\u{61}", "\u{1F1E6}", "\u{62}"]),
        ("\u{1F1F7}\u{1F1FA}", &["\u{1F1F7}\u{1F1FA}"]),
        ("\u{1F1F7}\u{1F1FA}\u{1F1F8}", &["\u{1F1F7}\u{1F1FA}\u{1F1F8}"]),
        ("\u{1F1F7}\u{1F1FA}\u{1F1F8}\u{1F1EA}",
        &["\u{1F1F7}\u{1F1FA}\u{1F1F8}\u{1F1EA}"]),
        ("\u{1F1F7}\u{1F1FA}\u{200B}\u{1F1F8}\u{1F1EA}",
         &["\u{1F1F7}\u{1F1FA}", "\u{200B}", "\u{1F1F8}\u{1F1EA}"]),
        ("\u{1F1E6}\u{1F1E7}\u{1F1E8}", &["\u{1F1E6}\u{1F1E7}\u{1F1E8}"]),
        ("\u{1F1E6}\u{200D}\u{1F1E7}\u{1F1E8}", &["\u{1F1E6}\u{200D}",
         "\u{1F1E7}\u{1F1E8}"]),
        ("\u{1F1E6}\u{1F1E7}\u{200D}\u{1F1E8}",
         &["\u{1F1E6}\u{1F1E7}\u{200D}", "\u{1F1E8}"]),
        ("\u{20}\u{200D}\u{646}", &["\u{20}\u{200D}", "\u{646}"]),
        ("\u{646}\u{200D}\u{20}", &["\u{646}\u{200D}", "\u{20}"]),
    ];

    let test_diff: [(_, &[_], &[_]); 23] = [
        ("\u{20}\u{903}", &["\u{20}\u{903}"], &["\u{20}", "\u{903}"]), ("\u{20}\u{308}\u{903}",
        &["\u{20}\u{308}\u{903}"], &["\u{20}\u{308}", "\u{903}"]), ("\u{D}\u{308}\u{903}",
        &["\u{D}", "\u{308}\u{903}"], &["\u{D}", "\u{308}", "\u{903}"]), ("\u{A}\u{308}\u{903}",
        &["\u{A}", "\u{308}\u{903}"], &["\u{A}", "\u{308}", "\u{903}"]), ("\u{1}\u{308}\u{903}",
        &["\u{1}", "\u{308}\u{903}"], &["\u{1}", "\u{308}", "\u{903}"]), ("\u{300}\u{903}",
        &["\u{300}\u{903}"], &["\u{300}", "\u{903}"]), ("\u{300}\u{308}\u{903}",
        &["\u{300}\u{308}\u{903}"], &["\u{300}\u{308}", "\u{903}"]), ("\u{903}\u{903}",
        &["\u{903}\u{903}"], &["\u{903}", "\u{903}"]), ("\u{903}\u{308}\u{903}",
        &["\u{903}\u{308}\u{903}"], &["\u{903}\u{308}", "\u{903}"]), ("\u{1100}\u{903}",
        &["\u{1100}\u{903}"], &["\u{1100}", "\u{903}"]), ("\u{1100}\u{308}\u{903}",
        &["\u{1100}\u{308}\u{903}"], &["\u{1100}\u{308}", "\u{903}"]), ("\u{1160}\u{903}",
        &["\u{1160}\u{903}"], &["\u{1160}", "\u{903}"]), ("\u{1160}\u{308}\u{903}",
        &["\u{1160}\u{308}\u{903}"], &["\u{1160}\u{308}", "\u{903}"]), ("\u{11A8}\u{903}",
        &["\u{11A8}\u{903}"], &["\u{11A8}", "\u{903}"]), ("\u{11A8}\u{308}\u{903}",
        &["\u{11A8}\u{308}\u{903}"], &["\u{11A8}\u{308}", "\u{903}"]), ("\u{AC00}\u{903}",
        &["\u{AC00}\u{903}"], &["\u{AC00}", "\u{903}"]), ("\u{AC00}\u{308}\u{903}",
        &["\u{AC00}\u{308}\u{903}"], &["\u{AC00}\u{308}", "\u{903}"]), ("\u{AC01}\u{903}",
        &["\u{AC01}\u{903}"], &["\u{AC01}", "\u{903}"]), ("\u{AC01}\u{308}\u{903}",
        &["\u{AC01}\u{308}\u{903}"], &["\u{AC01}\u{308}", "\u{903}"]), ("\u{1F1E6}\u{903}",
        &["\u{1F1E6}\u{903}"], &["\u{1F1E6}", "\u{903}"]), ("\u{1F1E6}\u{308}\u{903}",
        &["\u{1F1E6}\u{308}\u{903}"], &["\u{1F1E6}\u{308}", "\u{903}"]), ("\u{378}\u{903}",
        &["\u{378}\u{903}"], &["\u{378}", "\u{903}"]), ("\u{378}\u{308}\u{903}",
        &["\u{378}\u{308}\u{903}"], &["\u{378}\u{308}", "\u{903}"]),
    ];

    for &(s, g) in &test_same[..] {
        // test forward iterator
        assert!(order::equals(s.graphemes(true), g.iter().cloned()));
        assert!(order::equals(s.graphemes(false), g.iter().cloned()));

        // test reverse iterator
        assert!(order::equals(s.graphemes(true).rev(), g.iter().rev().cloned()));
        assert!(order::equals(s.graphemes(false).rev(), g.iter().rev().cloned()));
    }

    for &(s, gt, gf) in &test_diff {
        // test forward iterator
        assert!(order::equals(s.graphemes(true), gt.iter().cloned()));
        assert!(order::equals(s.graphemes(false), gf.iter().cloned()));

        // test reverse iterator
        assert!(order::equals(s.graphemes(true).rev(), gt.iter().rev().cloned()));
        assert!(order::equals(s.graphemes(false).rev(), gf.iter().rev().cloned()));
    }

    // test the indices iterators
    let s = "a̐éö̲\r\n";
    let gr_inds = s.grapheme_indices(true).collect::<Vec<(usize, &str)>>();
    let b: &[_] = &[(0, "a̐"), (3, "é"), (6, "ö̲"), (11, "\r\n")];
    assert_eq!(gr_inds, b);
    let gr_inds = s.grapheme_indices(true).rev().collect::<Vec<(usize, &str)>>();
    let b: &[_] = &[(11, "\r\n"), (6, "ö̲"), (3, "é"), (0, "a̐")];
    assert_eq!(gr_inds, b);
    let mut gr_inds_iter = s.grapheme_indices(true);
    {
        let gr_inds = gr_inds_iter.by_ref();
        let e1 = gr_inds.size_hint();
        assert_eq!(e1, (1, Some(13)));
        let c = gr_inds.count();
        assert_eq!(c, 4);
    }
    let e2 = gr_inds_iter.size_hint();
    assert_eq!(e2, (0, Some(0)));

    // make sure the reverse iterator does the right thing with "\n" at beginning of string
    let s = "\n\r\n\r";
    let gr = s.graphemes(true).rev().collect::<Vec<&str>>();
    let b: &[_] = &["\r", "\r\n", "\n"];
    assert_eq!(gr, b);
}

#[test]
fn test_splitator() {
    fn t(s: &str, sep: &str, u: &[&str]) {
        let v: Vec<&str> = s.split(sep).collect();
        assert_eq!(v, u);
    }
    t("--1233345--", "12345", &["--1233345--"]);
    t("abc::hello::there", "::", &["abc", "hello", "there"]);
    t("::hello::there", "::", &["", "hello", "there"]);
    t("hello::there::", "::", &["hello", "there", ""]);
    t("::hello::there::", "::", &["", "hello", "there", ""]);
    t("ประเทศไทย中华Việt Nam", "中华", &["ประเทศไทย", "Việt Nam"]);
    t("zzXXXzzYYYzz", "zz", &["", "XXX", "YYY", ""]);
    t("zzXXXzYYYz", "XXX", &["zz", "zYYYz"]);
    t(".XXX.YYY.", ".", &["", "XXX", "YYY", ""]);
    t("", ".", &[""]);
    t("zz", "zz", &["",""]);
    t("ok", "z", &["ok"]);
    t("zzz", "zz", &["","z"]);
    t("zzzzz", "zz", &["","","z"]);
}

#[test]
<<<<<<< HEAD
fn test_str_default() {
    use std::default::Default;

    fn t<S: Default + AsRef<str>>() {
        let s: S = Default::default();
        assert_eq!(s.as_ref(), "");
    }

    t::<&str>();
    t::<String>();
}

#[test]
=======
>>>>>>> d4a2c941
fn test_str_container() {
    fn sum_len(v: &[&str]) -> usize {
        v.iter().map(|x| x.len()).sum()
    }

    let s = String::from_str("01234");
    assert_eq!(5, sum_len(&["012", "", "34"]));
    assert_eq!(5, sum_len(&[&String::from_str("01"),
                            &String::from_str("2"),
                            &String::from_str("34"),
                            &String::from_str("")]));
    assert_eq!(5, sum_len(&[&s]));
}

#[test]
fn test_str_from_utf8() {
    let xs = b"hello";
    assert_eq!(from_utf8(xs), Ok("hello"));

    let xs = "ศไทย中华Việt Nam".as_bytes();
    assert_eq!(from_utf8(xs), Ok("ศไทย中华Việt Nam"));

    let xs = b"hello\xFF";
    assert_eq!(from_utf8(xs), Err(Utf8Error::TooShort));
}

mod bench {
    use test::{Bencher, black_box};

    #[bench]
    fn char_iterator(b: &mut Bencher) {
        let s = "ศไทย中华Việt Nam; Mary had a little lamb, Little lamb";

        b.iter(|| s.chars().count());
    }

    #[bench]
    fn char_iterator_for(b: &mut Bencher) {
        let s = "ศไทย中华Việt Nam; Mary had a little lamb, Little lamb";

        b.iter(|| {
            for ch in s.chars() { black_box(ch); }
        });
    }

    #[bench]
    fn char_iterator_ascii(b: &mut Bencher) {
        let s = "Mary had a little lamb, Little lamb
        Mary had a little lamb, Little lamb
        Mary had a little lamb, Little lamb
        Mary had a little lamb, Little lamb
        Mary had a little lamb, Little lamb
        Mary had a little lamb, Little lamb";

        b.iter(|| s.chars().count());
    }

    #[bench]
    fn char_iterator_rev(b: &mut Bencher) {
        let s = "ศไทย中华Việt Nam; Mary had a little lamb, Little lamb";

        b.iter(|| s.chars().rev().count());
    }

    #[bench]
    fn char_iterator_rev_for(b: &mut Bencher) {
        let s = "ศไทย中华Việt Nam; Mary had a little lamb, Little lamb";

        b.iter(|| {
            for ch in s.chars().rev() { black_box(ch); }
        });
    }

    #[bench]
    fn char_indicesator(b: &mut Bencher) {
        let s = "ศไทย中华Việt Nam; Mary had a little lamb, Little lamb";
        let len = s.chars().count();

        b.iter(|| assert_eq!(s.char_indices().count(), len));
    }

    #[bench]
    fn char_indicesator_rev(b: &mut Bencher) {
        let s = "ศไทย中华Việt Nam; Mary had a little lamb, Little lamb";
        let len = s.chars().count();

        b.iter(|| assert_eq!(s.char_indices().rev().count(), len));
    }

    #[bench]
    fn split_unicode_ascii(b: &mut Bencher) {
        let s = "ประเทศไทย中华Việt Namประเทศไทย中华Việt Nam";

        b.iter(|| assert_eq!(s.split('V').count(), 3));
    }

    #[bench]
    fn split_ascii(b: &mut Bencher) {
        let s = "Mary had a little lamb, Little lamb, little-lamb.";
        let len = s.split(' ').count();

        b.iter(|| assert_eq!(s.split(' ').count(), len));
    }

    #[bench]
    fn split_extern_fn(b: &mut Bencher) {
        let s = "Mary had a little lamb, Little lamb, little-lamb.";
        let len = s.split(' ').count();
        fn pred(c: char) -> bool { c == ' ' }

        b.iter(|| assert_eq!(s.split(pred).count(), len));
    }

    #[bench]
    fn split_closure(b: &mut Bencher) {
        let s = "Mary had a little lamb, Little lamb, little-lamb.";
        let len = s.split(' ').count();

        b.iter(|| assert_eq!(s.split(|c: char| c == ' ').count(), len));
    }

    #[bench]
    fn split_slice(b: &mut Bencher) {
        let s = "Mary had a little lamb, Little lamb, little-lamb.";
        let len = s.split(' ').count();

        let c: &[char] = &[' '];
        b.iter(|| assert_eq!(s.split(c).count(), len));
    }

    #[bench]
    fn bench_connect(b: &mut Bencher) {
        let s = "ศไทย中华Việt Nam; Mary had a little lamb, Little lamb";
        let sep = "→";
        let v = vec![s, s, s, s, s, s, s, s, s, s];
        b.iter(|| {
            assert_eq!(v.connect(sep).len(), s.len() * 10 + sep.len() * 9);
        })
    }

    #[bench]
    fn bench_contains_short_short(b: &mut Bencher) {
        let haystack = "Lorem ipsum dolor sit amet, consectetur adipiscing elit.";
        let needle = "sit";

        b.iter(|| {
            assert!(haystack.contains(needle));
        })
    }

    #[bench]
    fn bench_contains_short_long(b: &mut Bencher) {
        let haystack = "\
Lorem ipsum dolor sit amet, consectetur adipiscing elit. Suspendisse quis lorem sit amet dolor \
ultricies condimentum. Praesent iaculis purus elit, ac malesuada quam malesuada in. Duis sed orci \
eros. Suspendisse sit amet magna mollis, mollis nunc luctus, imperdiet mi. Integer fringilla non \
sem ut lacinia. Fusce varius tortor a risus porttitor hendrerit. Morbi mauris dui, ultricies nec \
tempus vel, gravida nec quam.

In est dui, tincidunt sed tempus interdum, adipiscing laoreet ante. Etiam tempor, tellus quis \
sagittis interdum, nulla purus mattis sem, quis auctor erat odio ac tellus. In nec nunc sit amet \
diam volutpat molestie at sed ipsum. Vestibulum laoreet consequat vulputate. Integer accumsan \
lorem ac dignissim placerat. Suspendisse convallis faucibus lorem. Aliquam erat volutpat. In vel \
eleifend felis. Sed suscipit nulla lorem, sed mollis est sollicitudin et. Nam fermentum egestas \
interdum. Curabitur ut nisi justo.

Sed sollicitudin ipsum tellus, ut condimentum leo eleifend nec. Cras ut velit ante. Phasellus nec \
mollis odio. Mauris molestie erat in arcu mattis, at aliquet dolor vehicula. Quisque malesuada \
lectus sit amet nisi pretium, a condimentum ipsum porta. Morbi at dapibus diam. Praesent egestas \
est sed risus elementum, eu rutrum metus ultrices. Etiam fermentum consectetur magna, id rutrum \
felis accumsan a. Aliquam ut pellentesque libero. Sed mi nulla, lobortis eu tortor id, suscipit \
ultricies neque. Morbi iaculis sit amet risus at iaculis. Praesent eget ligula quis turpis \
feugiat suscipit vel non arcu. Interdum et malesuada fames ac ante ipsum primis in faucibus. \
Aliquam sit amet placerat lorem.

Cras a lacus vel ante posuere elementum. Nunc est leo, bibendum ut facilisis vel, bibendum at \
mauris. Nullam adipiscing diam vel odio ornare, luctus adipiscing mi luctus. Nulla facilisi. \
Mauris adipiscing bibendum neque, quis adipiscing lectus tempus et. Sed feugiat erat et nisl \
lobortis pharetra. Donec vitae erat enim. Nullam sit amet felis et quam lacinia tincidunt. Aliquam \
suscipit dapibus urna. Sed volutpat urna in magna pulvinar volutpat. Phasellus nec tellus ac diam \
cursus accumsan.

Nam lectus enim, dapibus non nisi tempor, consectetur convallis massa. Maecenas eleifend dictum \
feugiat. Etiam quis mauris vel risus luctus mattis a a nunc. Nullam orci quam, imperdiet id \
vehicula in, porttitor ut nibh. Duis sagittis adipiscing nisl vitae congue. Donec mollis risus eu \
leo suscipit, varius porttitor nulla porta. Pellentesque ut sem nec nisi euismod vehicula. Nulla \
malesuada sollicitudin quam eu fermentum.";
        let needle = "english";

        b.iter(|| {
            assert!(!haystack.contains(needle));
        })
    }

    #[bench]
    fn bench_contains_bad_naive(b: &mut Bencher) {
        let haystack = "aaaaaaaaaaaaaaaaaaaaaaaaaaaaaaaaaaaaaaaaaaaaaaaaaaaaaaaaaaaaaaaaaaaaaaaaaa";
        let needle = "aaaaaaaab";

        b.iter(|| {
            assert!(!haystack.contains(needle));
        })
    }

    #[bench]
    fn bench_contains_equal(b: &mut Bencher) {
        let haystack = "Lorem ipsum dolor sit amet, consectetur adipiscing elit.";
        let needle = "Lorem ipsum dolor sit amet, consectetur adipiscing elit.";

        b.iter(|| {
            assert!(haystack.contains(needle));
        })
    }
}<|MERGE_RESOLUTION|>--- conflicted
+++ resolved
@@ -1467,7 +1467,6 @@
 }
 
 #[test]
-<<<<<<< HEAD
 fn test_str_default() {
     use std::default::Default;
 
@@ -1481,8 +1480,6 @@
 }
 
 #[test]
-=======
->>>>>>> d4a2c941
 fn test_str_container() {
     fn sum_len(v: &[&str]) -> usize {
         v.iter().map(|x| x.len()).sum()
