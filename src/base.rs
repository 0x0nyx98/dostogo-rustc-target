use std::collections::HashSet;
use std::env;
use std::time::Instant;

use gccjit::{
    FunctionType,
    GlobalKind,
};
use rustc_middle::dep_graph;
use rustc_middle::ty::TyCtxt;
#[cfg(feature="master")]
use rustc_middle::mir::mono::Visibility;
use rustc_middle::mir::mono::Linkage;
use rustc_codegen_ssa::{ModuleCodegen, ModuleKind};
use rustc_codegen_ssa::base::maybe_create_entry_wrapper;
use rustc_codegen_ssa::mono_item::MonoItemExt;
use rustc_codegen_ssa::traits::DebugInfoMethods;
use rustc_session::config::DebugInfo;
use rustc_span::Symbol;
use rustc_target::spec::PanicStrategy;

use crate::{LockedTargetInfo, gcc_util, new_context};
use crate::GccContext;
use crate::builder::Builder;
use crate::context::CodegenCx;

#[cfg(feature="master")]
pub fn visibility_to_gcc(linkage: Visibility) -> gccjit::Visibility {
    match linkage {
        Visibility::Default => gccjit::Visibility::Default,
        Visibility::Hidden => gccjit::Visibility::Hidden,
        Visibility::Protected => gccjit::Visibility::Protected,
    }
}

pub fn global_linkage_to_gcc(linkage: Linkage) -> GlobalKind {
    match linkage {
        Linkage::External => GlobalKind::Imported,
        Linkage::AvailableExternally => GlobalKind::Imported,
        Linkage::LinkOnceAny => unimplemented!(),
        Linkage::LinkOnceODR => unimplemented!(),
        Linkage::WeakAny => unimplemented!(),
        Linkage::WeakODR => unimplemented!(),
        Linkage::Appending => unimplemented!(),
        Linkage::Internal => GlobalKind::Internal,
        Linkage::Private => GlobalKind::Internal,
        Linkage::ExternalWeak => GlobalKind::Imported, // TODO(antoyo): should be weak linkage.
        Linkage::Common => unimplemented!(),
    }
}

pub fn linkage_to_gcc(linkage: Linkage) -> FunctionType {
    match linkage {
        Linkage::External => FunctionType::Exported,
        // TODO(antoyo): set the attribute externally_visible.
        Linkage::AvailableExternally => FunctionType::Extern,
        Linkage::LinkOnceAny => unimplemented!(),
        Linkage::LinkOnceODR => unimplemented!(),
        Linkage::WeakAny => FunctionType::Exported, // FIXME(antoyo): should be similar to linkonce.
        Linkage::WeakODR => unimplemented!(),
        Linkage::Appending => unimplemented!(),
        Linkage::Internal => FunctionType::Internal,
        Linkage::Private => FunctionType::Internal,
        Linkage::ExternalWeak => unimplemented!(),
        Linkage::Common => unimplemented!(),
    }
}

pub fn compile_codegen_unit(tcx: TyCtxt<'_>, cgu_name: Symbol, target_info: LockedTargetInfo) -> (ModuleCodegen<GccContext>, u64) {
    let prof_timer = tcx.prof.generic_activity("codegen_module");
    let start_time = Instant::now();

    let dep_node = tcx.codegen_unit(cgu_name).codegen_dep_node(tcx);
    let (module, _) = tcx.dep_graph.with_task(
        dep_node,
        tcx,
        (cgu_name, target_info),
        module_codegen,
        Some(dep_graph::hash_result),
    );
    let time_to_codegen = start_time.elapsed();
    drop(prof_timer);

    // We assume that the cost to run GCC on a CGU is proportional to
    // the time we needed for codegenning it.
    let cost = time_to_codegen.as_secs() * 1_000_000_000 + time_to_codegen.subsec_nanos() as u64;

    fn module_codegen(tcx: TyCtxt<'_>, (cgu_name, target_info): (Symbol, LockedTargetInfo)) -> ModuleCodegen<GccContext> {
        let cgu = tcx.codegen_unit(cgu_name);
        // Instantiate monomorphizations without filling out definitions yet...
        let context = new_context(&tcx);

        if tcx.sess.panic_strategy() == PanicStrategy::Unwind {
            context.add_command_line_option("-fexceptions");
            context.add_driver_option("-fexceptions");
        }

        let disabled_features: HashSet<_> = tcx.sess.opts.cg.target_feature.split(',')
            .filter(|feature| feature.starts_with('-'))
            .map(|string| &string[1..])
            .collect();

<<<<<<< HEAD
        if tcx.sess.target.arch == "x86" || tcx.sess.target.arch == "x86_64" {
            context.add_command_line_option("-masm=intel");
        }

=======
>>>>>>> c6bc7ecd
        if !disabled_features.contains("avx") && tcx.sess.target.arch == "x86_64" {
            // NOTE: we always enable AVX because the equivalent of llvm.x86.sse2.cmp.pd in GCC for
            // SSE2 is multiple builtins, so we use the AVX __builtin_ia32_cmppd instead.
            // FIXME(antoyo): use the proper builtins for llvm.x86.sse2.cmp.pd and similar.
            context.add_command_line_option("-mavx");
        }

        for arg in &tcx.sess.opts.cg.llvm_args {
            context.add_command_line_option(arg);
        }
        // NOTE: This is needed to compile the file src/intrinsic/archs.rs during a bootstrap of rustc.
        context.add_command_line_option("-fno-var-tracking-assignments");
        // NOTE: an optimization (https://github.com/rust-lang/rustc_codegen_gcc/issues/53).
        context.add_command_line_option("-fno-semantic-interposition");
        // NOTE: Rust relies on LLVM not doing TBAA (https://github.com/rust-lang/unsafe-code-guidelines/issues/292).
        context.add_command_line_option("-fno-strict-aliasing");
        // NOTE: Rust relies on LLVM doing wrapping on overflow.
        context.add_command_line_option("-fwrapv");

        if tcx.sess.relocation_model() == rustc_target::spec::RelocModel::Static {
            context.add_command_line_option("-mcmodel=kernel");
            context.add_command_line_option("-fno-pie");
        }

        let target_cpu = gcc_util::target_cpu(tcx.sess);
        if target_cpu != "generic" {
            context.add_command_line_option(&format!("-march={}", target_cpu));
        }

        if tcx.sess.opts.unstable_opts.function_sections.unwrap_or(tcx.sess.target.function_sections) {
            context.add_command_line_option("-ffunction-sections");
            context.add_command_line_option("-fdata-sections");
        }

        if env::var("CG_GCCJIT_DUMP_RTL").as_deref() == Ok("1") {
            context.add_command_line_option("-fdump-rtl-vregs");
        }
        if env::var("CG_GCCJIT_DUMP_RTL_ALL").as_deref() == Ok("1") {
            context.add_command_line_option("-fdump-rtl-all");
        }
        if env::var("CG_GCCJIT_DUMP_TREE_ALL").as_deref() == Ok("1") {
            context.add_command_line_option("-fdump-tree-all-eh");
        }
        if env::var("CG_GCCJIT_DUMP_IPA_ALL").as_deref() == Ok("1") {
            context.add_command_line_option("-fdump-ipa-all-eh");
        }
        if env::var("CG_GCCJIT_DUMP_CODE").as_deref() == Ok("1") {
            context.set_dump_code_on_compile(true);
        }
        if env::var("CG_GCCJIT_DUMP_GIMPLE").as_deref() == Ok("1") {
            context.set_dump_initial_gimple(true);
        }
        context.set_debug_info(true);
        if env::var("CG_GCCJIT_DUMP_EVERYTHING").as_deref() == Ok("1") {
            context.set_dump_everything(true);
        }
        if env::var("CG_GCCJIT_KEEP_INTERMEDIATES").as_deref() == Ok("1") {
            context.set_keep_intermediates(true);
        }

        if env::var("CG_GCCJIT_VERBOSE").as_deref() == Ok("1") {
            context.add_driver_option("-v");
        }

        // NOTE: The codegen generates unrechable blocks.
        context.set_allow_unreachable_blocks(true);

        {
            let cx = CodegenCx::new(&context, cgu, tcx, target_info.supports_128bit_int());

            let mono_items = cgu.items_in_deterministic_order(tcx);
            for &(mono_item, data) in &mono_items {
                mono_item.predefine::<Builder<'_, '_, '_>>(&cx, data.linkage, data.visibility);
            }

            // ... and now that we have everything pre-defined, fill out those definitions.
            for &(mono_item, _) in &mono_items {
                mono_item.define::<Builder<'_, '_, '_>>(&cx);
            }

            // If this codegen unit contains the main function, also create the
            // wrapper here
            maybe_create_entry_wrapper::<Builder<'_, '_, '_>>(&cx);

            // Finalize debuginfo
            if cx.sess().opts.debuginfo != DebugInfo::None {
                cx.debuginfo_finalize();
            }
        }

        ModuleCodegen {
            name: cgu_name.to_string(),
            module_llvm: GccContext {
                context,
                should_combine_object_files: false,
                temp_dir: None,
            },
            kind: ModuleKind::Regular,
        }
    }

    (module, cost)
}<|MERGE_RESOLUTION|>--- conflicted
+++ resolved
@@ -100,13 +100,6 @@
             .map(|string| &string[1..])
             .collect();
 
-<<<<<<< HEAD
-        if tcx.sess.target.arch == "x86" || tcx.sess.target.arch == "x86_64" {
-            context.add_command_line_option("-masm=intel");
-        }
-
-=======
->>>>>>> c6bc7ecd
         if !disabled_features.contains("avx") && tcx.sess.target.arch == "x86_64" {
             // NOTE: we always enable AVX because the equivalent of llvm.x86.sse2.cmp.pd in GCC for
             // SSE2 is multiple builtins, so we use the AVX __builtin_ia32_cmppd instead.
