--- conflicted
+++ resolved
@@ -110,21 +110,6 @@
     struct V<F> {
         f: F,
     }
-<<<<<<< HEAD
-    impl<'tcx, B, C: Continue, F: FnMut(&'tcx Expr<'tcx>) -> ControlFlow<B, C>> Visitor<'tcx> for V<B, F> {
-        type Result = ControlFlow<()>;
-
-        fn visit_expr(&mut self, e: &'tcx Expr<'tcx>) -> ControlFlow<()> {
-            if self.res.is_some() {
-                return ControlFlow::Break(());
-            }
-            match (self.f)(e) {
-                ControlFlow::Continue(c) if c.descend() => walk_expr(self, e),
-                ControlFlow::Break(b) => {
-                    self.res = Some(b);
-                    ControlFlow::Break(())
-                },
-=======
     impl<'tcx, B, C: Continue, F: FnMut(&'tcx Expr<'tcx>) -> ControlFlow<B, C>> Visitor<'tcx> for V<F> {
         type Result = ControlFlow<B>;
 
@@ -132,25 +117,11 @@
             match (self.f)(e) {
                 ControlFlow::Continue(c) if c.descend() => walk_expr(self, e),
                 ControlFlow::Break(b) => ControlFlow::Break(b),
->>>>>>> b1e87922
                 ControlFlow::Continue(_) => ControlFlow::Continue(()),
             }
         }
 
         // Avoid unnecessary `walk_*` calls.
-<<<<<<< HEAD
-        fn visit_ty(&mut self, _: &'tcx hir::Ty<'tcx>) -> ControlFlow<()> {
-            ControlFlow::Continue(())
-        }
-        fn visit_pat(&mut self, _: &'tcx Pat<'tcx>) -> ControlFlow<()> {
-            ControlFlow::Continue(())
-        }
-        fn visit_qpath(&mut self, _: &'tcx QPath<'tcx>, _: HirId, _: Span) -> ControlFlow<()> {
-            ControlFlow::Continue(())
-        }
-        // Avoid monomorphising all `visit_*` functions.
-        fn visit_nested_item(&mut self, _: ItemId) -> ControlFlow<()> {
-=======
         fn visit_ty(&mut self, _: &'tcx hir::Ty<'tcx>) -> Self::Result {
             ControlFlow::Continue(())
         }
@@ -162,7 +133,6 @@
         }
         // Avoid monomorphising all `visit_*` functions.
         fn visit_nested_item(&mut self, _: ItemId) -> Self::Result {
->>>>>>> b1e87922
             ControlFlow::Continue(())
         }
     }
